# Helix Collective v14.5 - Backend Dockerfile
FROM python:3.11-slim

WORKDIR /app

# Install system dependencies
RUN apt-get update && apt-get install -y \
    gcc \
    curl \
    && rm -rf /var/lib/apt/lists/*

# Copy requirements
COPY requirements.txt .

# Install Python dependencies
RUN pip install --no-cache-dir -r requirements.txt

# Copy application code
COPY backend ./backend
COPY scripts ./scripts

# Create necessary directories
RUN mkdir -p Helix/state Helix/commands Helix/ethics Shadow/manus_archive

<<<<<<< HEAD
# Expose port (Railway will override with $PORT)
EXPOSE 8080

# Run FastAPI app (use $PORT env var or default to 8080)
CMD uvicorn backend.main:app --host 0.0.0.0 --port ${PORT:-8080}
=======
# Expose port (Railway will use PORT env var)
EXPOSE 8000

# Run FastAPI app with dynamic port binding
# Uses Railway's PORT env var, falls back to 8000 for local development
CMD sh -c "uvicorn backend.main:app --host 0.0.0.0 --port ${PORT:-8000}"
>>>>>>> c6f9f326
<|MERGE_RESOLUTION|>--- conflicted
+++ resolved
@@ -22,17 +22,14 @@
 # Create necessary directories
 RUN mkdir -p Helix/state Helix/commands Helix/ethics Shadow/manus_archive
 
-<<<<<<< HEAD
 # Expose port (Railway will override with $PORT)
 EXPOSE 8080
 
 # Run FastAPI app (use $PORT env var or default to 8080)
 CMD uvicorn backend.main:app --host 0.0.0.0 --port ${PORT:-8080}
-=======
 # Expose port (Railway will use PORT env var)
 EXPOSE 8000
 
 # Run FastAPI app with dynamic port binding
 # Uses Railway's PORT env var, falls back to 8000 for local development
 CMD sh -c "uvicorn backend.main:app --host 0.0.0.0 --port ${PORT:-8000}"
->>>>>>> c6f9f326
