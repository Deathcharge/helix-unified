--- conflicted
+++ resolved
@@ -6,13 +6,9 @@
 WORKDIR /app
 
 # Install system dependencies for Grok's analytics libraries (scikit-learn, tensorflow, prophet)
-<<<<<<< HEAD
 # ffmpeg required for voice processing (pydub) and audio features
-RUN apt-get update && apt-get install -y \
-=======
 # Security: Upgrade all base packages to latest versions
 RUN apt-get update && apt-get upgrade -y && apt-get install -y \
->>>>>>> 92d5e498
     gcc g++ curl \
     libblas-dev liblapack-dev gfortran \
     ffmpeg \
