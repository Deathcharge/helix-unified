--- conflicted
+++ resolved
@@ -339,18 +339,6 @@
 async def on_command_error(ctx, error):
     """Handle command errors gracefully"""
     if isinstance(error, commands.CommandNotFound):
-<<<<<<< HEAD
-        # Generate dynamic command list
-        command_names = [f"!{cmd.name}" for cmd in bot.commands]
-        cmd_list = ", ".join(f"`{cmd}`" for cmd in sorted(command_names)[:15])  # First 15
-        if len(command_names) > 15:
-            cmd_list += f" ... and {len(command_names) - 15} more"
-
-        await ctx.send(
-            f"❌ **Unknown command**\n"
-            f"Available commands: {cmd_list}\n"
-            f"Use `!help` for full list"
-=======
         # Get list of available commands dynamically
         available_cmds = [f"!{cmd.name}" for cmd in bot.commands if not cmd.hidden]
         cmd_list = ", ".join(sorted(available_cmds)[:10])  # Show first 10
@@ -358,7 +346,6 @@
             "❌ **Unknown command**\n"
             f"Available commands: {cmd_list}\n"
             f"Use `!help` for full command list"
->>>>>>> 908b7a2b
         )
     elif isinstance(error, commands.MissingRequiredArgument):
         await ctx.send(
