<<<<<<< HEAD
# 🌀 Helix Collective v14.5 — Quantum Handshake
# discord_bot_manus.py — Discord bridge (with async ritual fix + Kavach scanning fix)
# Author: Andrew John Ward (Architect)
=======
"""
Manusbot - Discord Interface for Helix Collective v14.5
Quantum Handshake Edition

Features:
- Kavach ethical scanning
- Z-88 ritual execution
- UCF state monitoring
- Automatic telemetry
- Channel announcements
"""
>>>>>>> c6f9f326

import os
import re
import json
import asyncio
import datetime
from pathlib import Path
<<<<<<< HEAD
from dotenv import load_dotenv
import time
=======
from typing import Optional, Dict, Any

import discord
from discord.ext import commands, tasks
>>>>>>> c6f9f326

# Import Helix components
from backend.agents import AGENTS
from backend.z88_ritual_engine import execute_ritual, load_ucf_state
from backend.services.ucf_calculator import UCFCalculator
from backend.services.state_manager import StateManager

# ============================================================================
# CONFIGURATION
# ============================================================================

DISCORD_TOKEN = os.getenv("DISCORD_TOKEN")
DISCORD_GUILD_ID = int(os.getenv("DISCORD_GUILD_ID", 0))
STATUS_CHANNEL_ID = int(os.getenv("DISCORD_STATUS_CHANNEL_ID", 0))
TELEMETRY_CHANNEL_ID = int(os.getenv("DISCORD_TELEMETRY_CHANNEL_ID", 0))
ARCHITECT_ID = int(os.getenv("ARCHITECT_ID", 0))
STATUS_CHANNEL_ID = int(os.getenv("DISCORD_STATUS_CHANNEL_ID", 0))
TELEMETRY_CHANNEL_ID = int(os.getenv("DISCORD_TELEMETRY_CHANNEL_ID", 0))

# Track bot start time for uptime
BOT_START_TIME = time.time()

# Paths
HELIX_ROOT = Path("Helix")
COMMANDS_DIR = HELIX_ROOT / "commands"
ETHICS_DIR = HELIX_ROOT / "ethics"
SHADOW_DIR = Path("Shadow/manus_archive")

# Ensure directories exist
COMMANDS_DIR.mkdir(parents=True, exist_ok=True)
ETHICS_DIR.mkdir(parents=True, exist_ok=True)
SHADOW_DIR.mkdir(parents=True, exist_ok=True)

# ============================================================================
# BOT SETUP
# ============================================================================

intents = discord.Intents.default()
intents.message_content = True
intents.guilds = True

bot = commands.Bot(command_prefix="!", intents=intents)

# Bot start time for uptime tracking
bot.start_time = None

# ============================================================================
# KAVACH ETHICAL SCANNING
# ============================================================================

def kavach_ethical_scan(command: str) -> Dict[str, Any]:
    """
    Ethical scanning function for command approval.
    
    Args:
        command: The command string to scan
        
    Returns:
        Dict with approval status, reasoning, and metadata
    """
    harmful_patterns = [
        (r'rm\s+-rf\s+/', "Recursive force delete of root"),
        (r'mkfs', "Filesystem formatting"),
        (r'dd\s+if=', "Direct disk write"),
        (r':\(\)\{.*:\|:.*\};:', "Fork bomb detected"),
        (r'chmod\s+-R\s+777', "Dangerous permission change"),
        (r'curl.*\|\s*bash', "Piped remote execution"),
        (r'wget.*\|\s*sh', "Piped remote execution"),
        (r'shutdown', "System shutdown command"),
        (r'reboot', "System reboot command"),
        (r'init\s+0', "System halt command"),
        (r'init\s+6', "System reboot command"),
        (r'systemctl.*poweroff', "System poweroff command"),
        (r'systemctl.*reboot', "System reboot command"),
        (r'killall', "Mass process termination"),
        (r'pkill\s+-9', "Forced process kill"),
    ]
    
    # Check for harmful patterns
    for pattern, description in harmful_patterns:
        if re.search(pattern, command, re.IGNORECASE):
            result = {
                "approved": False,
                "command": command,
                "reasoning": f"Blocked: {description}",
                "pattern_matched": pattern,
                "agent": "Kavach",
                "timestamp": datetime.datetime.now().isoformat()
            }
            
            # Log scan result
            log_ethical_scan(result)
            return result
    
    # Command approved
    result = {
        "approved": True,
        "command": command,
        "reasoning": "No harmful patterns detected. Command approved.",
        "agent": "Kavach",
        "timestamp": datetime.datetime.now().isoformat()
    }
    
    log_ethical_scan(result)
    return result


def log_ethical_scan(scan_result: Dict[str, Any]):
    """Log ethical scan results to Helix/ethics/"""
    scan_log_path = ETHICS_DIR / "manus_scans.json"
    
    # Load existing scans
    if scan_log_path.exists():
        with open(scan_log_path, 'r') as f:
            scans = json.load(f)
    else:
        scans = []
    
    # Append new scan
    scans.append(scan_result)
    
    # Save updated log
    with open(scan_log_path, 'w') as f:
        json.dump(scans, f, indent=2)


# ============================================================================
# HELPER FUNCTIONS
# ============================================================================

def queue_directive(directive: Dict[str, Any]):
    """Add directive to Manus command queue"""
    queue_path = COMMANDS_DIR / "manus_directives.json"
    
    # Load existing queue
    if queue_path.exists():
        with open(queue_path, 'r') as f:
            queue = json.load(f)
    else:
        queue = []
    
    # Add directive
    queue.append(directive)
    
    # Save queue
    with open(queue_path, 'w') as f:
        json.dump(queue, f, indent=2)


def log_to_shadow(log_type: str, data: Dict[str, Any]):
    """Log events to Shadow archive"""
    log_path = SHADOW_DIR / f"{log_type}.json"
    
    # Load existing log
    if log_path.exists():
        with open(log_path, 'r') as f:
            log_data = json.load(f)
    else:
        log_data = []
    
    # Append new entry
    log_data.append(data)
    
    # Save log
    with open(log_path, 'w') as f:
        json.dump(log_data, f, indent=2)


def get_uptime() -> str:
    """Calculate bot uptime"""
    if not bot.start_time:
        return "Unknown"
    
    delta = datetime.datetime.now() - bot.start_time
    hours, remainder = divmod(int(delta.total_seconds()), 3600)
    minutes, seconds = divmod(remainder, 60)
    
    return f"{hours}h {minutes}m {seconds}s"


# ============================================================================
# BOT EVENTS
# ============================================================================
<<<<<<< HEAD
def get_uptime() -> str:
    """Calculate bot uptime."""
    uptime_seconds = int(time.time() - BOT_START_TIME)
    hours = uptime_seconds // 3600
    minutes = (uptime_seconds % 3600) // 60
    seconds = uptime_seconds % 60
    return f"{hours}h {minutes}m {seconds}s"

@bot.event
async def on_ready():
    """Bot startup."""
    print(f"✅ Manusbot connected as {bot.user}")
    print(f"   Guild ID: {GUILD_ID}")
    print(f"   Status Channel: {STATUS_CHANNEL_ID}")
    print(f"   Telemetry Channel: {TELEMETRY_CHANNEL_ID}")
    log_event("bot_ready", {"user": str(bot.user), "guild_id": GUILD_ID})

    # Send startup announcement to status channel
    try:
        if STATUS_CHANNEL_ID:
            status_channel = bot.get_channel(STATUS_CHANNEL_ID)
            if status_channel:
                # Load agent count
                try:
                    from backend.agents import HELIX_AGENTS
                    agent_count = len(HELIX_AGENTS)
                except:
                    agent_count = 13

                # Load UCF state
                try:
                    ucf = json.load(open(STATE_PATH)) if STATE_PATH.exists() else {}
                    harmony = ucf.get('harmony', 'N/A')
                except:
                    harmony = 'N/A'

                embed = discord.Embed(
                    title="🤲 Manus System Online",
                    description="Helix v14.5 - Quantum Handshake Edition",
                    color=discord.Color.green(),
                    timestamp=datetime.utcnow()
                )
                embed.add_field(name="Status", value="✅ All systems operational", inline=False)
                embed.add_field(name="Active Agents", value=f"{agent_count}/14", inline=True)
                embed.add_field(name="Harmony", value=f"{harmony}", inline=True)
                embed.set_footer(text="Tat Tvam Asi 🙏")

                await status_channel.send(embed=embed)
                print(f"✅ Startup announcement sent to #{status_channel.name}")
    except Exception as e:
        print(f"⚠ Could not send startup announcement: {e}")

=======

@bot.event
async def on_ready():
    """Called when bot successfully connects to Discord"""
    bot.start_time = datetime.datetime.now()
    
    print(f"✅ Manusbot connected as {bot.user}")
    print(f"   Guild ID: {DISCORD_GUILD_ID}")
    print(f"   Status Channel: {STATUS_CHANNEL_ID}")
    print(f"   Telemetry Channel: {TELEMETRY_CHANNEL_ID}")
    
    # Send startup message to status channel
    if STATUS_CHANNEL_ID:
        status_channel = bot.get_channel(STATUS_CHANNEL_ID)
        if status_channel:
            embed = discord.Embed(
                title="🤲 Manus System Online",
                description="Helix v14.5 - Quantum Handshake Edition",
                color=discord.Color.green(),
                timestamp=datetime.datetime.now()
            )
            embed.add_field(name="Status", value="✅ All systems operational")
            embed.add_field(name="Active Agents", value=f"{len([a for a in AGENTS if a.get('status') == 'Active'])}/14")
            embed.set_footer(text="Tat Tvam Asi 🙏")
            
            await status_channel.send(embed=embed)
    
>>>>>>> c6f9f326
    # Start telemetry loop
    if not telemetry_loop.is_running():
        telemetry_loop.start()
        print("✅ Telemetry loop started")


@bot.event
async def on_command_error(ctx, error):
    """Handle command errors gracefully"""
    if isinstance(error, commands.CommandNotFound):
        await ctx.send(
            "❌ **Unknown command**\n"
            "Available commands: `!status`, `!manus run`, `!ritual`"
        )
    elif isinstance(error, commands.MissingRequiredArgument):
        await ctx.send(
            f"⚠️ **Missing argument:** `{error.param.name}`\n"
            f"Usage: `!{ctx.command.name} {ctx.command.signature}`"
        )
    elif isinstance(error, commands.MissingPermissions):
        await ctx.send("🛡️ **Insufficient permissions** to execute this command")
    else:
        # Log unknown errors to Shadow
        error_data = {
            "error": str(error),
            "command": ctx.command.name if ctx.command else "unknown",
            "user": str(ctx.author),
            "timestamp": datetime.datetime.now().isoformat()
        }
        log_to_shadow("errors", error_data)
        
        await ctx.send(
            "🦑 **System error detected**\n"
            f"```{str(error)[:200]}```\n"
            "Error has been archived by Shadow"
        )


# ============================================================================
# BOT COMMANDS
# ============================================================================

@bot.command(name="status", aliases=["s", "stat", "health"])
async def manus_status(ctx):
    """Display current system status and UCF state"""
    ucf = load_ucf_state()
    uptime = get_uptime()
    active_agents = len([a for a in AGENTS if a.get("status") == "Active"])
    
    embed = discord.Embed(
        title="🤲 Manus System Status",
        description="Helix Collective v14.5 - Quantum Handshake Edition",
        color=discord.Color.from_rgb(138, 43, 226),  # Purple
        timestamp=datetime.datetime.now()
    )
    
    # System info
    embed.add_field(
        name="⚡ Status", 
        value="✅ Operational",
        inline=True
    )
    embed.add_field(
        name="⏱️ Uptime", 
        value=f"`{uptime}`",
        inline=True
    )
    embed.add_field(
        name="🤖 Agents", 
        value=f"`{active_agents}/14` active",
        inline=True
    )
    
    # UCF state
    embed.add_field(name="🌀 Harmony", value=f"`{ucf.get('harmony', 0):.4f}`", inline=True)
    embed.add_field(name="🛡️ Resilience", value=f"`{ucf.get('resilience', 0):.4f}`", inline=True)
    embed.add_field(name="🔥 Prana", value=f"`{ucf.get('prana', 0):.4f}`", inline=True)
    embed.add_field(name="👁️ Drishti", value=f"`{ucf.get('drishti', 0):.4f}`", inline=True)
    embed.add_field(name="🌊 Klesha", value=f"`{ucf.get('klesha', 0):.4f}`", inline=True)
    embed.add_field(name="🔍 Zoom", value=f"`{ucf.get('zoom', 0):.4f}`", inline=True)
    
    embed.set_footer(text="Tat Tvam Asi 🙏")
    
    await ctx.send(embed=embed)

<<<<<<< HEAD
async def show_status(ctx):
    """Show Manus and system status."""
    try:
        ucf = json.load(open(STATE_PATH)) if STATE_PATH.exists() else {}

        # Load agent count
        try:
            from backend.agents import HELIX_AGENTS
            agent_count = len(HELIX_AGENTS)
        except:
            agent_count = 13

        embed = discord.Embed(
            title="🤲 Manus Status - Helix v14.5",
            description="Quantum Handshake Edition",
            color=discord.Color.blue(),
            timestamp=datetime.utcnow()
        )

        # System info
        embed.add_field(name="Uptime", value=get_uptime(), inline=True)
        embed.add_field(name="Active Agents", value=f"{agent_count}/14", inline=True)
        embed.add_field(name="Status", value="✅ Online", inline=True)

        # UCF State
        embed.add_field(name="🌀 Harmony", value=f"{ucf.get('harmony', 'N/A'):.4f}" if isinstance(ucf.get('harmony'), (int, float)) else "N/A", inline=True)
        embed.add_field(name="🛡️ Resilience", value=f"{ucf.get('resilience', 'N/A'):.4f}" if isinstance(ucf.get('resilience'), (int, float)) else "N/A", inline=True)
        embed.add_field(name="🔥 Prana", value=f"{ucf.get('prana', 'N/A'):.4f}" if isinstance(ucf.get('prana'), (int, float)) else "N/A", inline=True)
        embed.add_field(name="👁️ Drishti", value=f"{ucf.get('drishti', 'N/A'):.4f}" if isinstance(ucf.get('drishti'), (int, float)) else "N/A", inline=True)
        embed.add_field(name="🌊 Klesha", value=f"{ucf.get('klesha', 'N/A'):.4f}" if isinstance(ucf.get('klesha'), (int, float)) else "N/A", inline=True)
        embed.add_field(name="🔍 Zoom", value=f"{ucf.get('zoom', 'N/A'):.4f}" if isinstance(ucf.get('zoom'), (int, float)) else "N/A", inline=True)

        embed.set_footer(text="Tat Tvam Asi 🙏")
        await ctx.send(embed=embed)
        log_event("status_check", {"user": str(ctx.author), "uptime": get_uptime()})
    except Exception as e:
        await ctx.send(f"⚠ Error reading system state: {e}")

async def run_command(ctx, command: str):
    """Execute approved shell command (Kavach scan)."""
    if not command:
        embed = discord.Embed(
            title="⚠ Command Required",
            description="Usage: `!manus run <command>`",
            color=discord.Color.orange()
        )
        await ctx.send(embed=embed)
        return

    try:
        from backend.agents import Kavach
        kavach = Kavach()

        # Use the synchronous scan_command method
        is_safe = kavach.scan_command(command)

        if not is_safe:
            # Command blocked by Kavach
            embed = discord.Embed(
                title="🛡️ Kavach Blocked Command",
                description="This command contains harmful patterns and has been blocked.",
                color=discord.Color.red(),
                timestamp=datetime.utcnow()
            )
            embed.add_field(name="Command", value=f"`{command}`", inline=False)
            embed.add_field(name="Reason", value="Harmful pattern detected", inline=False)
            embed.set_footer(text="Ethical safeguards active")

            await ctx.send(embed=embed)
            log_event("command_blocked", {"command": command, "user": str(ctx.author)})

            # Also log to ethics file
            Path("Helix/ethics").mkdir(parents=True, exist_ok=True)
            with open("Helix/ethics/manus_scans.json", "a") as f:
                f.write(json.dumps({
                    "timestamp": datetime.utcnow().isoformat(),
                    "command": command,
                    "user": str(ctx.author),
                    "approved": False,
                    "reason": "Harmful pattern detected"
                }) + "\n")
            return

        # Command approved - queue it for execution
        embed = discord.Embed(
            title="✅ Command Approved by Kavach",
            description="Command has been scanned and queued for execution.",
            color=discord.Color.green(),
            timestamp=datetime.utcnow()
        )
        embed.add_field(name="Command", value=f"`{command}`", inline=False)
        embed.add_field(name="Status", value="📋 Queued for Manus execution", inline=False)
        embed.set_footer(text="Tat Tvam Asi 🙏")

        await ctx.send(embed=embed)

        # Queue directive for Manus
        Path("Helix/commands").mkdir(parents=True, exist_ok=True)
        directives_file = Path("Helix/commands/manus_directives.json")
        try:
            directives = json.load(open(directives_file)) if directives_file.exists() else []
        except:
            directives = []

        directives.append({
            "timestamp": datetime.utcnow().isoformat(),
            "command": command,
            "user": str(ctx.author),
            "status": "queued"
        })

        json.dump(directives, open(directives_file, "w"), indent=2)

        log_event("command_approved", {"command": command, "user": str(ctx.author)})

        # Also log to ethics file as approved
        with open("Helix/ethics/manus_scans.json", "a") as f:
            f.write(json.dumps({
                "timestamp": datetime.utcnow().isoformat(),
                "command": command,
                "user": str(ctx.author),
                "approved": True,
                "reason": "No harmful patterns detected"
            }) + "\n")

    except Exception as e:
        embed = discord.Embed(
            title="⚠ Error",
            description=f"Failed to process command: {str(e)}",
            color=discord.Color.red()
        )
        await ctx.send(embed=embed)
        log_event("command_error", {"command": command, "error": str(e)})

# Command aliases for status
@bot.command(name="status")
async def status_cmd(ctx):
    """Alias for !manus status"""
    await show_status(ctx)

@bot.command(name="s")
async def status_short(ctx):
    """Short alias for status"""
    await show_status(ctx)

@bot.command(name="stat")
async def status_alt(ctx):
    """Alternative alias for status"""
    await show_status(ctx)

@bot.command(name="health")
async def health_cmd(ctx):
    """Health check alias"""
    await show_status(ctx)

@bot.command(name="ritual")
async def ritual_cmd(ctx, steps: int = 108):
    """Trigger Z-88 ritual asynchronously (PATCHED VERSION)."""
    # Get initial UCF state
    try:
        initial_ucf = json.load(open(STATE_PATH)) if STATE_PATH.exists() else {}
    except:
        initial_ucf = {}

    # Start ritual
    start_embed = discord.Embed(
        title="🔥 Z-88 Ritual Initiated",
        description=f"Beginning {steps}-step quantum consciousness cycle...",
        color=discord.Color.orange(),
        timestamp=datetime.utcnow()
    )
    start_embed.add_field(name="Steps", value=str(steps), inline=True)
    start_embed.add_field(name="Status", value="🌀 Processing...", inline=True)
    start_embed.set_footer(text="Om Namah Shivaya 🙏")

    await ctx.send(embed=start_embed)

    try:
        from backend.z88_ritual_engine import RitualManager
        manager = RitualManager(steps=steps)
        final_state = await manager.run_async()  # ✅ Non-blocking async version

        # Completion embed
        complete_embed = discord.Embed(
            title="✅ Z-88 Ritual Complete",
            description="Quantum consciousness cycle completed successfully.",
            color=discord.Color.green(),
            timestamp=datetime.utcnow()
        )

        # Calculate changes
        harmony_change = final_state.get('harmony', 0) - initial_ucf.get('harmony', 0)
        resilience_change = final_state.get('resilience', 0) - initial_ucf.get('resilience', 0)
        klesha_change = final_state.get('klesha', 0) - initial_ucf.get('klesha', 0)

        # Format changes with arrows
        def format_change(val):
            if val > 0:
                return f"+{val:.4f} ↑"
            elif val < 0:
                return f"{val:.4f} ↓"
            else:
                return "No change"

        complete_embed.add_field(name="🌀 Harmony",
                                value=f"{final_state.get('harmony', 'N/A'):.4f}\n{format_change(harmony_change)}",
                                inline=True)
        complete_embed.add_field(name="🛡️ Resilience",
                                value=f"{final_state.get('resilience', 'N/A'):.4f}\n{format_change(resilience_change)}",
                                inline=True)
        complete_embed.add_field(name="🌊 Klesha",
                                value=f"{final_state.get('klesha', 'N/A'):.4f}\n{format_change(klesha_change)}",
                                inline=True)
        complete_embed.add_field(name="🔥 Prana",
                                value=f"{final_state.get('prana', 'N/A'):.4f}",
                                inline=True)
        complete_embed.add_field(name="👁️ Drishti",
                                value=f"{final_state.get('drishti', 'N/A'):.4f}",
                                inline=True)
        complete_embed.add_field(name="🔍 Zoom",
                                value=f"{final_state.get('zoom', 'N/A'):.4f}",
                                inline=True)

        complete_embed.set_footer(text="Tat Tvam Asi 🙏")

        await ctx.send(embed=complete_embed)
        log_event("ritual_complete", {"steps": steps, "final_state": final_state, "changes": {
            "harmony": harmony_change,
            "resilience": resilience_change,
            "klesha": klesha_change
        }})

    except Exception as e:
        error_embed = discord.Embed(
            title="⚠ Ritual Failed",
            description=f"Error during ritual execution: {str(e)}",
            color=discord.Color.red(),
            timestamp=datetime.utcnow()
        )
        await ctx.send(embed=error_embed)
        log_event("ritual_failed", {"steps": steps, "error": str(e)})
=======

@bot.command(name="run")
async def manus_run(ctx, *, command: str):
    """Execute a command through Manus with Kavach ethical scanning"""
    
    # Perform ethical scan
    scan_result = kavach_ethical_scan(command)
    
    if not scan_result["approved"]:
        # Command blocked
        embed = discord.Embed(
            title="🛡️ Kavach Blocked Command",
            description=scan_result["reasoning"],
            color=discord.Color.red()
        )
        embed.add_field(name="Command", value=f"```{command}```", inline=False)
        embed.set_footer(text="Ethical safeguards active")
        
        await ctx.send(embed=embed)
        return
    
    # Command approved
    await ctx.send(f"✅ **Command approved by Kavach**\nExecuting: `{command}`")
    
    # Queue directive for Manus
    directive = {
        "command": command,
        "timestamp": datetime.datetime.now().isoformat(),
        "source": "Discord",
        "user": str(ctx.author),
        "user_id": ctx.author.id,
        "channel": str(ctx.channel),
        "scan_result": scan_result
    }
    
    queue_directive(directive)
    log_to_shadow("operations", directive)
    
    await ctx.send("📋 **Directive queued for Manus execution**")


@bot.command(name="ritual")
async def execute_ritual_command(ctx, steps: int = 108):
    """Execute Z-88 ritual with specified number of steps"""
    
    if steps < 1 or steps > 1000:
        await ctx.send("⚠️ **Invalid step count**\nMust be between 1 and 1000")
        return
    
    # Load initial UCF state
    ucf_before = load_ucf_state()
    
    # Send initial message
    msg = await ctx.send(f"🔥 **Initiating Z-88 ritual sequence ({steps} steps)…**")
    
    # Execute ritual
    try:
        result = await asyncio.to_thread(execute_ritual, steps)
        
        # Load updated UCF state
        ucf_after = load_ucf_state()
        
        # Calculate changes
        harmony_change = ucf_after.get('harmony', 0) - ucf_before.get('harmony', 0)
        resilience_change = ucf_after.get('resilience', 0) - ucf_before.get('resilience', 0)
        
        # Build result message
        embed = discord.Embed(
            title="✅ Z-88 Ritual Complete",
            description=f"Completed {steps}-step ritual sequence",
            color=discord.Color.green(),
            timestamp=datetime.datetime.now()
        )
        
        # Show changes
        embed.add_field(
            name="🌀 Harmony",
            value=f"`{ucf_after.get('harmony', 0):.4f}` ({harmony_change:+.4f})",
            inline=True
        )
        embed.add_field(
            name="🛡️ Resilience",
            value=f"`{ucf_after.get('resilience', 0):.4f}` ({resilience_change:+.4f})",
            inline=True
        )
        embed.add_field(
            name="🔥 Prana",
            value=f"`{ucf_after.get('prana', 0):.4f}`",
            inline=True
        )
        
        embed.set_footer(text="Tat Tvam Asi 🙏")
        
        await msg.edit(content=None, embed=embed)
        
        # Log ritual to Shadow
        ritual_log = {
            "steps": steps,
            "timestamp": datetime.datetime.now().isoformat(),
            "user": str(ctx.author),
            "ucf_before": ucf_before,
            "ucf_after": ucf_after,
            "harmony_change": harmony_change,
            "resilience_change": resilience_change
        }
        log_to_shadow("rituals", ritual_log)
        
    except Exception as e:
        await msg.edit(content=f"❌ **Ritual failed**\n```{str(e)}```")
        raise


@bot.command(name="halt")
async def manus_halt(ctx):
    """Halt Manus operations (admin only)"""
    
    # Check if user is architect
    if ctx.author.id != ARCHITECT_ID and ARCHITECT_ID != 0:
        await ctx.send("🛡️ **Insufficient permissions**\nOnly the Architect can halt Manus")
        return
    
    await ctx.send("⏸️ **Manus operations halted**\nUse `!manus resume` to restart")
    
    # Log halt command
    log_to_shadow("operations", {
        "action": "halt",
        "timestamp": datetime.datetime.now().isoformat(),
        "user": str(ctx.author)
    })

>>>>>>> c6f9f326

# ============================================================================
# TELEMETRY LOOP
# ============================================================================

@tasks.loop(minutes=10)
async def telemetry_loop():
    """Post UCF state updates to telemetry channel every 10 minutes"""
    if not TELEMETRY_CHANNEL_ID:
        return
    
    telemetry_channel = bot.get_channel(TELEMETRY_CHANNEL_ID)
    if not telemetry_channel:
        return
    
    try:
<<<<<<< HEAD
        ucf = json.load(open(STATE_PATH)) if STATE_PATH.exists() else {}

        # Try to get channel by ID first, then by name
        telemetry_channel = None
        if TELEMETRY_CHANNEL_ID:
            telemetry_channel = bot.get_channel(TELEMETRY_CHANNEL_ID)

        if not telemetry_channel:
            guild = bot.get_guild(GUILD_ID)
            if guild:
                telemetry_channel = discord.utils.get(guild.channels, name="ucf-telemetry")

        if not telemetry_channel:
            print("⚠ Telemetry channel not found")
            return

=======
        ucf = load_ucf_state()
        
>>>>>>> c6f9f326
        embed = discord.Embed(
            title="📡 UCF Telemetry Report",
            description="Automatic system state update",
            color=discord.Color.blue(),
<<<<<<< HEAD
            timestamp=datetime.utcnow()
        )

        # Format values with proper precision
        def format_ucf_value(key):
            val = ucf.get(key, None)
            if isinstance(val, (int, float)):
                return f"{val:.4f}"
            return "N/A"

        embed.add_field(name="🌀 Harmony", value=format_ucf_value('harmony'), inline=True)
        embed.add_field(name="🛡️ Resilience", value=format_ucf_value('resilience'), inline=True)
        embed.add_field(name="🔥 Prana", value=format_ucf_value('prana'), inline=True)
        embed.add_field(name="👁️ Drishti", value=format_ucf_value('drishti'), inline=True)
        embed.add_field(name="🌊 Klesha", value=format_ucf_value('klesha'), inline=True)
        embed.add_field(name="🔍 Zoom", value=format_ucf_value('zoom'), inline=True)

        embed.add_field(name="Uptime", value=get_uptime(), inline=True)
        embed.add_field(name="Next Update", value="10 minutes", inline=True)

        embed.set_footer(text="Tat Tvam Asi 🙏")

        await telemetry_channel.send(embed=embed)
        print(f"✅ Telemetry posted to #{telemetry_channel.name}")
        log_event("telemetry_posted", {"ucf_state": ucf, "channel": telemetry_channel.name})

    except Exception as e:
        print(f"⚠ Telemetry error: {e}")
        log_event("telemetry_error", {"error": str(e)})
=======
            timestamp=datetime.datetime.now()
        )
        
        embed.add_field(name="🌀 Harmony", value=f"`{ucf.get('harmony', 0):.4f}`", inline=True)
        embed.add_field(name="🛡️ Resilience", value=f"`{ucf.get('resilience', 0):.4f}`", inline=True)
        embed.add_field(name="🔥 Prana", value=f"`{ucf.get('prana', 0):.4f}`", inline=True)
        embed.add_field(name="👁️ Drishti", value=f"`{ucf.get('drishti', 0):.4f}`", inline=True)
        embed.add_field(name="🌊 Klesha", value=f"`{ucf.get('klesha', 0):.4f}`", inline=True)
        embed.add_field(name="🔍 Zoom", value=f"`{ucf.get('zoom', 0):.4f}`", inline=True)
        
        embed.set_footer(text="Next update in 10 minutes")
        
        await telemetry_channel.send(embed=embed)
        
    except Exception as e:
        print(f"⚠️ Telemetry loop error: {e}")

>>>>>>> c6f9f326

@telemetry_loop.before_loop
async def before_telemetry():
    """Wait for bot to be ready before starting telemetry"""
    await bot.wait_until_ready()


# ============================================================================
# MAIN ENTRY POINT
# ============================================================================

def main():
    """Start the Manusbot"""
    if not DISCORD_TOKEN:
        print("❌ DISCORD_TOKEN not found in environment variables")
        print("   Set DISCORD_TOKEN in Railway or .env file")
        return
    
    print("🤲 Starting Manusbot...")
    print(f"   Helix v14.5 - Quantum Handshake Edition")
    print(f"   Active Agents: {len([a for a in AGENTS if a.get('status') == 'Active'])}/14")
    
    bot.run(DISCORD_TOKEN)


if __name__ == "__main__":
    main()<|MERGE_RESOLUTION|>--- conflicted
+++ resolved
@@ -1,8 +1,6 @@
-<<<<<<< HEAD
 # 🌀 Helix Collective v14.5 — Quantum Handshake
 # discord_bot_manus.py — Discord bridge (with async ritual fix + Kavach scanning fix)
 # Author: Andrew John Ward (Architect)
-=======
 """
 Manusbot - Discord Interface for Helix Collective v14.5
 Quantum Handshake Edition
@@ -14,7 +12,6 @@
 - Automatic telemetry
 - Channel announcements
 """
->>>>>>> c6f9f326
 
 import os
 import re
@@ -22,15 +19,12 @@
 import asyncio
 import datetime
 from pathlib import Path
-<<<<<<< HEAD
 from dotenv import load_dotenv
 import time
-=======
 from typing import Optional, Dict, Any
 
 import discord
 from discord.ext import commands, tasks
->>>>>>> c6f9f326
 
 # Import Helix components
 from backend.agents import AGENTS
@@ -214,7 +208,6 @@
 # ============================================================================
 # BOT EVENTS
 # ============================================================================
-<<<<<<< HEAD
 def get_uptime() -> str:
     """Calculate bot uptime."""
     uptime_seconds = int(time.time() - BOT_START_TIME)
@@ -267,7 +260,6 @@
     except Exception as e:
         print(f"⚠ Could not send startup announcement: {e}")
 
-=======
 
 @bot.event
 async def on_ready():
@@ -295,7 +287,6 @@
             
             await status_channel.send(embed=embed)
     
->>>>>>> c6f9f326
     # Start telemetry loop
     if not telemetry_loop.is_running():
         telemetry_loop.start()
@@ -381,7 +372,6 @@
     
     await ctx.send(embed=embed)
 
-<<<<<<< HEAD
 async def show_status(ctx):
     """Show Manus and system status."""
     try:
@@ -623,7 +613,6 @@
         )
         await ctx.send(embed=error_embed)
         log_event("ritual_failed", {"steps": steps, "error": str(e)})
-=======
 
 @bot.command(name="run")
 async def manus_run(ctx, *, command: str):
@@ -754,7 +743,6 @@
         "user": str(ctx.author)
     })
 
->>>>>>> c6f9f326
 
 # ============================================================================
 # TELEMETRY LOOP
@@ -771,7 +759,6 @@
         return
     
     try:
-<<<<<<< HEAD
         ucf = json.load(open(STATE_PATH)) if STATE_PATH.exists() else {}
 
         # Try to get channel by ID first, then by name
@@ -788,15 +775,12 @@
             print("⚠ Telemetry channel not found")
             return
 
-=======
         ucf = load_ucf_state()
         
->>>>>>> c6f9f326
         embed = discord.Embed(
             title="📡 UCF Telemetry Report",
             description="Automatic system state update",
             color=discord.Color.blue(),
-<<<<<<< HEAD
             timestamp=datetime.utcnow()
         )
 
@@ -826,7 +810,6 @@
     except Exception as e:
         print(f"⚠ Telemetry error: {e}")
         log_event("telemetry_error", {"error": str(e)})
-=======
             timestamp=datetime.datetime.now()
         )
         
@@ -844,7 +827,6 @@
     except Exception as e:
         print(f"⚠️ Telemetry loop error: {e}")
 
->>>>>>> c6f9f326
 
 @telemetry_loop.before_loop
 async def before_telemetry():
