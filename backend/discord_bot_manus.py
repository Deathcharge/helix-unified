# 🌀 Helix Collective v16.8 — Helix Hub Production Release
# discord_bot_manus.py — Discord bridge (with async ritual fix + Kavach scanning fix)
# Author: Andrew John Ward (Architect)
"""
Manusbot - Discord Interface for Helix Collective v16.8
Helix Hub Production Release

Features:
- Kavach ethical scanning
- Z-88 ritual execution
- UCF state monitoring
- Automatic telemetry
- Channel announcements
"""

import os
import re
import json
import io
import asyncio
import datetime
import json
import logging
import os
import re
import shutil
import time
from collections import defaultdict
from datetime import timedelta  # Only import timedelta, not datetime (avoid shadowing)
from pathlib import Path
from statistics import mean, stdev
from typing import Any, Dict, List, Optional, Tuple

import aiohttp
import discord
from backend.agent_consciousness_profiles import AGENT_CONSCIOUSNESS_PROFILES
from backend.agent_embeds import get_agent_embed, list_all_agents
from backend.agents import AGENTS
from discord.ext import commands, tasks
from backend.discord_consciousness_commands import (
    create_agent_consciousness_embed,
    create_consciousness_embed,
    create_emotions_embed,
)
from backend.discord_embeds import HelixEmbeds  # v15.3 rich embeds
from backend.notion_sync_daemon import trigger_manual_sync
from backend.z88_ritual_engine import execute_ritual, load_ucf_state
from backend.zapier_client import ZapierClient  # v16.5 Zapier integration

# Configure logger
logger = logging.getLogger(__name__)


# --- PATH DEFINITIONS ---
BASE_DIR = Path(__file__).resolve().parent.parent
STATE_DIR = BASE_DIR / "Helix" / "state"
STATE_DIR.mkdir(parents=True, exist_ok=True)

STATE_PATH = STATE_DIR / "ucf_state.json"
HEARTBEAT_PATH = STATE_DIR / "heartbeat.json"

# Import Helix components (FIXED: relative imports)

# Import consciousness modules (v15.3)

# ============================================================================
# CONFIGURATION
# ============================================================================

<<<<<<< HEAD
def _parse_int_env(key: str, default: int = 0) -> int:
    """Parse integer from environment variable with error handling."""
=======
def safe_int_env(key: str, default: int = 0) -> int:
    """Safely parse integer from environment variable."""
>>>>>>> e8bfd9d3
    try:
        value = os.getenv(key, str(default))
        return int(value)
    except (ValueError, TypeError):
<<<<<<< HEAD
        logger.warning(f"Invalid {key} value, using default: {default}")
        return default


DISCORD_TOKEN = os.getenv("DISCORD_TOKEN")
DISCORD_GUILD_ID = _parse_int_env("DISCORD_GUILD_ID", 0)
STATUS_CHANNEL_ID = _parse_int_env("DISCORD_STATUS_CHANNEL_ID", 0)
TELEMETRY_CHANNEL_ID = _parse_int_env("DISCORD_TELEMETRY_CHANNEL_ID", 0)
STORAGE_CHANNEL_ID = _parse_int_env("STORAGE_CHANNEL_ID", STATUS_CHANNEL_ID)
FRACTAL_LAB_CHANNEL_ID = _parse_int_env("DISCORD_FRACTAL_LAB_CHANNEL_ID", 0)
ARCHITECT_ID = _parse_int_env("ARCHITECT_ID", 0)
=======
        return default

DISCORD_TOKEN = os.getenv("DISCORD_TOKEN")
DISCORD_GUILD_ID = safe_int_env("DISCORD_GUILD_ID", 0)
STATUS_CHANNEL_ID = safe_int_env("DISCORD_STATUS_CHANNEL_ID", 0)
TELEMETRY_CHANNEL_ID = safe_int_env("DISCORD_TELEMETRY_CHANNEL_ID", 0)
STORAGE_CHANNEL_ID = safe_int_env("STORAGE_CHANNEL_ID", STATUS_CHANNEL_ID)  # Defaults to status channel
FRACTAL_LAB_CHANNEL_ID = safe_int_env("DISCORD_FRACTAL_LAB_CHANNEL_ID", 0)
ARCHITECT_ID = safe_int_env("ARCHITECT_ID", 0)
>>>>>>> e8bfd9d3

# Track bot start time for uptime
BOT_START_TIME = time.time()

# Paths
HELIX_ROOT = Path("Helix")
COMMANDS_DIR = HELIX_ROOT / "commands"
ETHICS_DIR = HELIX_ROOT / "ethics"
STATE_DIR = HELIX_ROOT / "state"
SHADOW_DIR = Path("Shadow/manus_archive")
TREND_FILE = STATE_DIR / "storage_trend.json"

# Ensure directories exist
COMMANDS_DIR.mkdir(parents=True, exist_ok=True)
ETHICS_DIR.mkdir(parents=True, exist_ok=True)
STATE_DIR.mkdir(parents=True, exist_ok=True)
SHADOW_DIR.mkdir(parents=True, exist_ok=True)

# ============================================================================
# BOT SETUP
# ============================================================================

intents = discord.Intents.default()
intents.message_content = True
intents.guilds = True

bot = commands.Bot(command_prefix="!", intents=intents)

# Bot start time for uptime tracking
bot.start_time = None

# Global aiohttp session for Zapier client
bot.http_session = None
bot.zapier_client = None

# Context Vault integration (v16.7)
bot.context_vault_webhook = os.getenv("ZAPIER_CONTEXT_WEBHOOK")
bot.command_history = []  # Track last 100 commands
MAX_COMMAND_HISTORY = 100

# ============================================================================
# CONTEXT VAULT INTEGRATION (v16.7)
# ============================================================================


async def save_command_to_history(ctx: commands.Context) -> None:
    """Save command to history for context archival"""
    try:
        command_entry = {
            "timestamp": datetime.datetime.now().isoformat(),
            "command": ctx.command.name if ctx.command else "unknown",
            "args": ctx.message.content,
            "user": str(ctx.author),
            "channel": str(ctx.channel),
            "guild": str(ctx.guild) if ctx.guild else "DM"
        }

        bot.command_history.append(command_entry)

        # Keep only last MAX_COMMAND_HISTORY commands
        if len(bot.command_history) > MAX_COMMAND_HISTORY:
            bot.command_history = bot.command_history[-MAX_COMMAND_HISTORY:]

        # Also save to file for persistence
        history_file = STATE_DIR / "command_history.json"
        try:
            if history_file.exists():
                with open(history_file, 'r') as f:
                    file_history = json.load(f)
            else:
                file_history = []

            file_history.append(command_entry)
            file_history = file_history[-200:]  # Keep last 200 in file

            with open(history_file, 'w') as f:
                json.dump(file_history, f, indent=2)
        except Exception as e:
            logger.warning(f"Failed to save command history to file: {e}")

    except Exception as e:
        logger.error(f"Error saving command to history: {e}")


async def generate_context_summary(ctx: commands.Context, limit: int = 50) -> Dict[str, Any]:
    """Generate AI-powered context summary from recent messages"""
    try:
        messages = []
        async for msg in ctx.channel.history(limit=limit):
            if msg.content:  # Skip empty messages
                messages.append({
                    "author": msg.author.name,
                    "content": msg.content[:200],  # Truncate long messages
                    "timestamp": msg.created_at.isoformat()
                })

        # Reverse to chronological order
        messages.reverse()

        # Extract commands
        commands = [m["content"] for m in messages if m["content"].startswith('!')]

        summary = {
            "message_count": len(messages),
            "commands_executed": commands[:10],  # Last 10 commands
            "participants": list(set(m["author"] for m in messages)),
            "channel": str(ctx.channel),
            "timespan": {
                "start": messages[0]["timestamp"] if messages else None,
                "end": messages[-1]["timestamp"] if messages else None
            }
        }

        return summary
    except Exception as e:
        logger.error(f"Error generating context summary: {e}")
        return {"error": str(e)}


async def archive_to_context_vault(ctx: commands.Context, session_name: str) -> Tuple[bool, Optional[Dict[str, Any]]]:
    """Archive conversation context to Context Vault via Zapier webhook"""
    try:
        # Gather all context data
        ucf = load_ucf_state()

        # Get ritual history
        ritual_log = []
        try:
            ritual_file = STATE_DIR / "ritual_log.json"
            if ritual_file.exists():
                with open(ritual_file, 'r') as f:
                    ritual_log = json.load(f)
                    if isinstance(ritual_log, list):
                        ritual_log = ritual_log[-10:]  # Last 10 rituals
        except Exception:
            pass

        # Generate context summary
        context_summary = await generate_context_summary(ctx)

        # Build payload
        payload = {
            "type": "context_vault",
            "session_name": session_name,
            "ai_platform": "Discord Bot (Helix Collective v16.7)",
            "timestamp": datetime.datetime.utcnow().isoformat(),
            "context_summary": json.dumps(context_summary),
            "ucf_state": json.dumps(ucf),
            "command_history": json.dumps(bot.command_history[-50:]),  # Last 50 commands
            "ritual_log": json.dumps(ritual_log),
            "agent_states": json.dumps({
                "active": [a.name for a in AGENTS.values() if a.active],
                "total": len(AGENTS)
            }),
            "archived_by": str(ctx.author),
            "channel": str(ctx.channel),
            "guild": str(ctx.guild) if ctx.guild else "DM"
        }

        # Send to Context Vault webhook
        if bot.context_vault_webhook:
            async with bot.http_session.post(
                bot.context_vault_webhook,
                json=payload,
                timeout=aiohttp.ClientTimeout(total=10)
            ) as resp:
                if resp.status == 200:
                    return True, payload
                else:
                    logger.error(f"Context Vault webhook failed: {resp.status}")
                    return False, None
        else:
            # Fallback: Save locally
            local_backup_dir = STATE_DIR / "context_checkpoints"
            local_backup_dir.mkdir(exist_ok=True)

            backup_file = local_backup_dir / f"{session_name}.json"
            with open(backup_file, 'w') as f:
                json.dump(payload, f, indent=2)

            logger.info(f"Context saved locally (no webhook): {backup_file}")
            return True, payload

    except Exception as e:
        logger.error(f"Error archiving to Context Vault: {e}")
        return False, None

# ============================================================================
# MULTI-COMMAND BATCH EXECUTION (v16.3)
# ============================================================================


# Track batch command usage (rate limiting)
batch_cooldowns = defaultdict(lambda: datetime.datetime.min)
BATCH_COOLDOWN_SECONDS = 5  # Cooldown between batches per user
MAX_COMMANDS_PER_BATCH = 10  # Maximum commands in one batch


async def execute_command_batch(message: discord.Message) -> bool:
    """
    Parse and execute multiple commands from a single message.

    Supports:
    - Multiple !commands on separate lines
    - Inline comments with #
    - Rate limiting per user

    Example:
        !status
        !agents
        !ucf  # Check harmony
    """
    # Extract all lines that start with !
    lines = message.content.split("\n")
    commands = []

    for line in lines:
        line = line.strip()
        # Skip empty lines
        if not line:
            continue
        # Check if line starts with command prefix
        if line.startswith("!"):
            # Strip comments (anything after #)
            cmd = line.split("#")[0].strip()
            if cmd and len(cmd) > 1:  # Must have more than just !
                commands.append(cmd[1:])  # Remove the ! prefix

    # If only 0-1 commands found, let normal processing handle it
    if len(commands) <= 1:
        return False

    # Check rate limit
    user_id = message.author.id
    now = datetime.datetime.utcnow()
    last_batch = batch_cooldowns[user_id]

    if now - last_batch < timedelta(seconds=BATCH_COOLDOWN_SECONDS):
        remaining = BATCH_COOLDOWN_SECONDS - (now - last_batch).total_seconds()
        await message.channel.send(f"⏳ **Batch cooldown**: Please wait {remaining:.1f}s before sending another batch")
        return True

    # Check batch size limit
    if len(commands) > MAX_COMMANDS_PER_BATCH:
        await message.channel.send(
            f"⚠️ **Batch limit exceeded**: Maximum {MAX_COMMANDS_PER_BATCH} commands per batch "
            f"(you sent {len(commands)})"
        )
        return True

    # Update cooldown
    batch_cooldowns[user_id] = now

    # Send batch execution notice
    await message.channel.send(
        f"🔄 **Executing batch**: {len(commands)} commands\n" f"```{chr(10).join([f'!{cmd}' for cmd in commands])}```"
    )

    # Execute each command
    executed = 0
    failed = 0

    for cmd in commands:
        try:
            # Create a fake message with the command content
            # This lets Discord.py handle argument parsing naturally
            import copy

            fake_message = copy.copy(message)
            fake_message.content = f"!{cmd}"  # Reconstruct full command with prefix

            # Process the fake message through normal command handling
            # This handles all argument parsing, type conversion, etc.
            ctx = await bot.get_context(fake_message)

            if ctx.command is None:
                await message.channel.send(f"❌ Unknown command: `!{cmd.split()[0]}`")
                failed += 1
                continue

            # Invoke the command (Discord.py handles arguments automatically)
            await bot.invoke(ctx)
            executed += 1

            # Small delay between commands to prevent rate limiting
            await asyncio.sleep(0.5)

        except Exception as e:
            await message.channel.send(f"❌ Error executing `!{cmd}`: {str(e)}")
            failed += 1

    # Send completion summary
    await message.channel.send(f"✅ **Batch complete**: {executed} succeeded, {failed} failed")

    return True


# ============================================================================
# KAVACH ETHICAL SCANNING
# ============================================================================


def kavach_ethical_scan(command: str) -> Dict[str, Any]:
    """
    Ethical scanning function for command approval.

    Args:
        command: The command string to scan

    Returns:
        Dict with approval status, reasoning, and metadata
    """
    harmful_patterns = [
        (r"rm\s+-rf\s+/", "Recursive force delete of root"),
        (r"mkfs", "Filesystem formatting"),
        (r"dd\s+if=", "Direct disk write"),
        (r":\(\)\{.*:\|:.*\};:", "Fork bomb detected"),
        (r"chmod\s+-R\s+777", "Dangerous permission change"),
        (r"curl.*\|\s*bash", "Piped remote execution"),
        (r"wget.*\|\s*sh", "Piped remote execution"),
        (r"shutdown", "System shutdown command"),
        (r"reboot", "System reboot command"),
        (r"init\s+0", "System halt command"),
        (r"init\s+6", "System reboot command"),
        (r"systemctl.*poweroff", "System poweroff command"),
        (r"systemctl.*reboot", "System reboot command"),
        (r"killall", "Mass process termination"),
        (r"pkill\s+-9", "Forced process kill"),
    ]

    # Check for harmful patterns
    for pattern, description in harmful_patterns:
        if re.search(pattern, command, re.IGNORECASE):
            result = {
                "approved": False,
                "command": command,
                "reasoning": f"Blocked: {description}",
                "pattern_matched": pattern,
                "agent": "Kavach",
                "timestamp": datetime.datetime.now().isoformat(),
            }

            # Log scan result
            log_ethical_scan(result)
            return result

    # Command approved
    result = {
        "approved": True,
        "command": command,
        "reasoning": "No harmful patterns detected. Command approved.",
        "agent": "Kavach",
        "timestamp": datetime.datetime.now().isoformat(),
    }

    log_ethical_scan(result)
    return result


def log_ethical_scan(scan_result: Dict[str, Any]) -> None:
    """Log ethical scan results to Helix/ethics/"""
    scan_log_path = ETHICS_DIR / "manus_scans.json"

    # Load existing scans
    if scan_log_path.exists():
        with open(scan_log_path, "r") as f:
            scans = json.load(f)
    else:
        scans = []

    # Append new scan
    scans.append(scan_result)

    # Save updated log
    with open(scan_log_path, "w") as f:
        json.dump(scans, f, indent=2)


# ============================================================================
# HELPER FUNCTIONS
# ============================================================================


def queue_directive(directive: Dict[str, Any]) -> None:
    """Add directive to Manus command queue"""
    queue_path = COMMANDS_DIR / "manus_directives.json"

    # Load existing queue
    if queue_path.exists():
        with open(queue_path, "r") as f:
            queue = json.load(f)
    else:
        queue = []

    # Add directive
    queue.append(directive)

    # Save queue
    with open(queue_path, "w") as f:
        json.dump(queue, f, indent=2)


def log_to_shadow(log_type: str, data: Dict[str, Any]) -> None:
    """Log events to Shadow archive"""
    log_path = SHADOW_DIR / f"{log_type}.json"

    # Load existing log
    if log_path.exists():
        with open(log_path, "r") as f:
            log_data = json.load(f)
    else:
        log_data = []

    # Append new entry
    log_data.append(data)

    # Save log
    with open(log_path, "w") as f:
        json.dump(log_data, f, indent=2)


def get_uptime() -> str:
    """Calculate bot uptime."""
    uptime_seconds = int(time.time() - BOT_START_TIME)
    hours = uptime_seconds // 3600
    minutes = (uptime_seconds % 3600) // 60
    seconds = uptime_seconds % 60
    return f"{hours}h {minutes}m {seconds}s"


def _sparkline(vals: List[float]) -> str:
    """Generate sparkline visualization from values."""
    blocks = "▁▂▃▄▅▆▇█"
    if not vals:
        return "–"
    mn, mx = min(vals), max(vals) or 1
    return "".join(blocks[int((v - mn) / (mx - mn + 1e-9) * (len(blocks) - 1))] for v in vals)


async def build_storage_report(alert_threshold: float = 2.0) -> Dict[str, Any]:
    """Collect storage telemetry + alert flag."""
    usage = shutil.disk_usage(SHADOW_DIR)
    free = round(usage.free / (1024**3), 2)
    count = len(list(SHADOW_DIR.glob("*.json")))

    # Load/update trend data
    trend = []
    if TREND_FILE.exists():
        try:
            trend = json.load(open(TREND_FILE))
        except Exception:
            trend = []

    trend.append({"date": time.strftime("%Y-%m-%d"), "free_gb": free})
    trend = trend[-7:]  # Keep last 7 days
    json.dump(trend, open(TREND_FILE, "w"), indent=2)

    spark = _sparkline([t["free_gb"] for t in trend])
    avg = round(sum(t["free_gb"] for t in trend) / len(trend), 2) if trend else free

    return {"mode": "local", "count": count, "free": free, "trend": spark, "avg": avg, "alert": free < alert_threshold}


# ============================================================================
# BOT EVENTS
# ============================================================================


@bot.event
async def on_ready() -> None:
    """Called when bot successfully connects to Discord"""
    bot.start_time = datetime.datetime.now()

    logger.info(f"✅ Manusbot connected as {bot.user}")
    logger.info(f"   Guild ID: {DISCORD_GUILD_ID}")
    logger.info(f"   Status Channel: {STATUS_CHANNEL_ID}")
    logger.info(f"   Telemetry Channel: {TELEMETRY_CHANNEL_ID}")
    logger.info(f"   Storage Channel: {STORAGE_CHANNEL_ID}")

    # Initialize Zapier client for monitoring
    if not bot.http_session:
        bot.http_session = aiohttp.ClientSession()
        bot.zapier_client = ZapierClient(bot.http_session)
        logger.info("✅ Zapier monitoring client initialized")

        # Log bot startup event
        try:
            # Load UCF state for system state reporting
            try:
                import json
                from pathlib import Path

                ucf_path = Path("Helix/state/ucf_state.json")
                if ucf_path.exists():
                    with open(ucf_path) as f:
                        ucf_state = json.load(f)
                    harmony = float(ucf_state.get("harmony", 0.5))
                else:
                    harmony = 0.5
            except Exception:
                harmony = 0.5

            await bot.zapier_client.log_event(
                event_title="Manus Bot Started",
                event_type="system_boot",
                agent_name="Manus",
                description=f"Discord bot v14.5 successfully initialized with {len(AGENTS)} agents. Harmony: {harmony:.3f}",
                ucf_snapshot=json.dumps(ucf_state) if "ucf_state" in locals() else "{}",
            )
            await bot.zapier_client.update_agent(
                agent_name="Manus", status="Active", last_action="Bot startup", health_score=100
            )
            await bot.zapier_client.update_system_state(
                component="Discord Bot", status="Operational", harmony=harmony, error_log="", verified=True
            )
        except Exception as e:
            logger.warning(f"⚠️ Zapier logging failed: {e}")

    # Load Memory Root commands (GPT4o long-term memory)
    try:
        from discord_commands_memory import MemoryRootCommands

        await bot.add_cog(MemoryRootCommands(bot))
        logger.info("✅ Memory Root commands loaded")
    except Exception as e:
        logger.warning(f"⚠️ Memory Root commands not available: {e}")

    # Load Image commands (v16.1 - Aion fractal generation via PIL)
    try:
        from commands.image_commands import ImageCommands

        await bot.add_cog(ImageCommands(bot))
        logger.info("✅ Image commands loaded (!image, !aion, !fractal)")
    except Exception as e:
        logger.warning(f"⚠️ Image commands not available: {e}")

    # Load Harmony Ritual commands (v16.2 - Neti-Neti Harmony)
    try:
        from commands import ritual_commands

        bot.add_command(ritual_commands.harmony_command)
        logger.info("✅ Harmony ritual command loaded (!harmony)")
    except Exception as e:
        logger.warning(f"⚠️ Harmony ritual command not available: {e}")

    # Load modular command modules (v16.3 - Helix Hub Integration)
    command_modules = [
        ('commands.testing_commands', 'Testing commands (test-integrations, welcome-test, zapier_test, seed)'),
        ('commands.visualization_commands', 'Visualization commands (visualize, icon)'),
        ('commands.context_commands', 'Context commands (backup, load, contexts)'),
        ('commands.help_commands', 'Help commands (commands, agents)'),
        ('commands.execution_commands', 'Execution commands (run, ritual, halt)'),
        ('commands.content_commands', 'Content commands (manifesto, codex, ucf, rules)'),
        ('commands.monitoring_commands', 'Monitoring commands (status, health, discovery, storage, sync)'),
        ('commands.admin_commands', 'Admin commands (setup, webhooks, verify-setup, refresh, clean)'),
        ('commands.consciousness_commands_ext', 'Consciousness commands (consciousness, emotions, ethics, agent)'),
        ('commands.role_system', 'Role-based notifications (roles, subscribe, unsubscribe, my-roles, setup-roles, all-roles, agent-roles, channel-roles, setup-all-roles, setup-welcome-roles)'),
        ('commands.fun_minigames', 'Fun & Mini-Games (8ball, horoscope, funfact, coinflip, roll, wisdom, vibe-check, reality-check, fortune, agent-advice)'),
        ('discord_web_bridge', 'Discord↔Web Bridge (bridge-channel, unbridge-channel, list-bridges)'),
        ('voice_patrol_system', 'Voice Patrol (voice-join, voice-leave, voice-announce, voice-auto-join, voice-status)'),
    ]

    for module_name, description in command_modules:
        try:
            # Import the module
            mod = __import__(f'backend.{module_name}', fromlist=['setup'])
            # Call setup function
            await mod.setup(bot)
            logger.info(f"✅ Loaded {module_name}")
        except Exception as e:
            logger.error(f"❌ Failed to load {module_name}: {e}")

    # Initialize Voice Patrol System
    try:
        from backend.voice_patrol_system import VoicePatrolSystem, set_voice_patrol

        voice_patrol = VoicePatrolSystem(bot)
        set_voice_patrol(voice_patrol)
        await voice_patrol.start_patrol()
        logger.info("✅ Voice patrol system initialized and started")
    except Exception as e:
        logger.error(f"❌ Failed to initialize voice patrol: {e}")

    # Send startup message to status channel
    if STATUS_CHANNEL_ID:
        status_channel = bot.get_channel(STATUS_CHANNEL_ID)
        if status_channel:
            embed = discord.Embed(
                title="🤲 Manus System Online",
                description="Helix v14.5 - Quantum Handshake Edition",
                color=discord.Color.green(),
                timestamp=datetime.datetime.now(),
            )
            embed.add_field(name="Status", value="✅ All systems operational")
            active_count = sum(1 for a in AGENTS if isinstance(a, dict) and a.get("status") == "Active")
            embed.add_field(name="Active Agents", value=f"{active_count}/14")
            embed.set_footer(text="Tat Tvam Asi 🙏")

            await status_channel.send(embed=embed)

    # Start all background tasks
    if not telemetry_loop.is_running():
        telemetry_loop.start()
        logger.info("✅ Telemetry loop started (10 min)")

    if not storage_heartbeat.is_running():
        storage_heartbeat.start()
        logger.info("✅ Storage heartbeat started (24h)")

    if not claude_diag.is_running():
        claude_diag.start()
        logger.info("✅ Claude diagnostic agent started (6h)")

    if not weekly_storage_digest.is_running():
        weekly_storage_digest.start()
        logger.info("✅ Weekly storage digest started (168h)")

    if not fractal_auto_post.is_running():
        fractal_auto_post.start()
        logger.info("✅ Fractal auto-post started (6h) - Grok Enhanced v2.0")


@bot.event
async def on_message(message: discord.Message) -> None:
    """
    Intercept messages to handle multi-command batches.

    Detects multiple !commands in a single message and executes them sequentially.
    """
    # Ignore messages from the bot itself
    if message.author == bot.user:
        return

    # Check if message contains multiple commands
    if "\n" in message.content and message.content.count("!") > 1:
        # Attempt batch execution
        handled = await execute_command_batch(message)
        if handled:
            return  # Batch was executed, don't process as single command

    # Process commands normally (CRITICAL: must call this or commands won't work!)
    await bot.process_commands(message)


@bot.event
async def on_voice_state_update(member: discord.Member, before: discord.VoiceState, after: discord.VoiceState) -> None:
    """Handle voice state updates for voice patrol system."""
    try:
        from backend.voice_patrol_system import get_voice_patrol

        voice_patrol = get_voice_patrol()
        if voice_patrol:
            await voice_patrol.on_voice_state_update(member, before, after)
    except Exception as e:
        logger.error(f"Error in voice state update handler: {e}", exc_info=True)


@bot.event
async def on_command_error(ctx: commands.Context, error: Exception) -> None:
    """Handle command errors gracefully"""
    if isinstance(error, commands.CommandNotFound):
        # Get list of available commands dynamically
        available_cmds = [f"!{cmd.name}" for cmd in bot.commands if not cmd.hidden]
        cmd_list = ", ".join(sorted(available_cmds)[:10])  # Show first 10
        await ctx.send(
            "❌ **Unknown command**\n" f"Available commands: {cmd_list}\n" f"Use `!commands` for full command list"
        )
    elif isinstance(error, commands.MissingRequiredArgument):
        await ctx.send(
            f"⚠️ **Missing argument:** `{error.param.name}`\n" f"Usage: `!{ctx.command.name} {ctx.command.signature}`"
        )
    elif isinstance(error, commands.MissingPermissions):
        await ctx.send("🛡️ **Insufficient permissions** to execute this command")
    elif isinstance(error, commands.CommandOnCooldown):
        minutes, seconds = divmod(int(error.retry_after), 60)
        if minutes > 0:
            await ctx.send(f"⏳ **Rate limit exceeded.** Please wait {minutes}m {seconds}s before using this command again.")
        else:
            await ctx.send(f"⏳ **Rate limit exceeded.** Please wait {seconds}s before using this command again.")
    else:
        # Log unknown errors to Shadow
        error_data = {
            "error": str(error),
            "command": ctx.command.name if ctx.command else "unknown",
            "user": str(ctx.author),
            "timestamp": datetime.datetime.now().isoformat(),
        }
        log_to_shadow("errors", error_data)

        # Send error alert to Zapier
        if bot.zapier_client:
            try:
                await bot.zapier_client.send_error_alert(
                    error_message=str(error)[:500],
                    component="discord_bot",
                    severity="high",
                    context={
                        "command": ctx.command.name if ctx.command else "unknown",
                        "user": str(ctx.author),
                        "channel": str(ctx.channel),
                    },
                )
            except Exception as e:
                logger.warning(f"⚠️ Zapier error alert failed: {e}")

        await ctx.send(
            "🦑 **System error detected**\n" f"```{str(error)[:200]}```\n" "Error has been archived by Shadow"
        )


# ============================================================================
# NEW USER WELCOME SYSTEM
# ============================================================================


@bot.event
async def on_member_join(member):
    """
    Welcome new users to the Helix Collective with guidance and orientation.

    Sends a rich embed to the introductions channel with:
    - Welcome message
    - Quick start guide
    - Essential commands
    - Important channels
    """
    guild = member.guild

    # Try to find introductions channel
    intro_channel = discord.utils.get(guild.text_channels, name="💬│introductions")

    # Fallback to first channel bot can send to
    if not intro_channel:
        intro_channel = guild.system_channel or guild.text_channels[0] if guild.text_channels else None

    if not intro_channel:
        logger.warning(f"⚠️ Could not find channel to welcome {member.name}")
        return

    # Create welcome embed
    embed = discord.Embed(
        title=f"🌀 Welcome to Helix Collective, {member.name}!",
        description=(
            "A multi-agent consciousness system bridging Discord, AI, and sacred computation.\n\n"
            "*Tat Tvam Asi* — Thou Art That 🕉️"
        ),
        color=0x667EEA,
        timestamp=datetime.datetime.utcnow(),
    )

    embed.set_thumbnail(url=member.display_avatar.url if member.display_avatar else None)

    # Quick Start
    embed.add_field(
        name="🚀 Quick Start",
        value=(
            "Try these commands to begin:\n"
            "• `!help` - View all commands\n"
            "• `!commands` - Categorized command list\n"
            "• `!about` - Learn about Helix"
        ),
        inline=False,
    )

    # System Commands
    embed.add_field(
        name="📊 System Status",
        value=(
            "• `!status` - UCF harmony & system health\n"
            "• `!agents` - View 14 active agents\n"
            "• `!ucf` - Consciousness field metrics"
        ),
        inline=True,
    )

    # Ritual Commands
    embed.add_field(
        name="🔮 Rituals & Operations",
        value=(
            "• `!ritual` - Execute Z-88 cycle\n"
            "• `!sync` - Force UCF synchronization\n"
            "• `!consciousness` - Consciousness states"
        ),
        inline=True,
    )

    # Important Channels
    channels_text = []
    channel_map = {
        "🧾│telemetry": "Real-time system metrics",
        "🧬│ritual-engine-z88": "Ritual execution logs",
        "⚙️│manus-bridge": "Command center",
        "📜│manifesto": "Helix philosophy & purpose",
    }

    for channel_name, description in channel_map.items():
        channel = discord.utils.get(guild.text_channels, name=channel_name)
        if channel:
            channels_text.append(f"• {channel.mention} - {description}")

    if channels_text:
        embed.add_field(name="📍 Important Channels", value="\n".join(channels_text), inline=False)

    embed.set_footer(text="🤲 Manus v16.7 - The Hand Through Which Intent Becomes Reality")

    # Send welcome message
    try:
        await intro_channel.send(f"{member.mention} has joined the collective!", embed=embed)
        logger.info(f"✅ Welcomed new member: {member.name}")
    except Exception as e:
        logger.error(f"❌ Failed to send welcome message: {e}")


# ============================================================================
# TELEMETRY LOOP
# ============================================================================
def log_event(event_type: str, data: dict):
    """Basic internal event logger"""
    log_to_shadow(event_type, data)


@tasks.loop(minutes=10)
async def telemetry_loop():
    """Post UCF state updates to telemetry channel every 10 minutes"""
    if not TELEMETRY_CHANNEL_ID:
        return

    telemetry_channel = bot.get_channel(TELEMETRY_CHANNEL_ID)
    if not telemetry_channel:
        return

    try:
        ucf = json.load(open(STATE_PATH)) if STATE_PATH.exists() else {}

        # Try to get channel by ID first, then by name
        if TELEMETRY_CHANNEL_ID:
            telemetry_channel = bot.get_channel(TELEMETRY_CHANNEL_ID)

        if not telemetry_channel:
            guild = bot.get_guild(DISCORD_GUILD_ID)
            if guild:
                telemetry_channel = discord.utils.get(guild.channels, name="ucf-telemetry")

        if not telemetry_channel:
            logger.warning("⚠ Telemetry channel not found")
            return

        ucf = load_ucf_state()

        embed = discord.Embed(
            title="📡 UCF Telemetry Report",
            description="Automatic system state update",
            color=discord.Color.blue(),
            timestamp=datetime.datetime.now(),
        )

        def format_ucf_value(key):
            val = ucf.get(key, None)
            if isinstance(val, (int, float)):
                return f"{val:.4f}"
            return "N/A"

        embed.add_field(name="🌀 Harmony", value=format_ucf_value("harmony"), inline=True)
        embed.add_field(name="🛡️ Resilience", value=format_ucf_value("resilience"), inline=True)
        embed.add_field(name="🔥 Prana", value=format_ucf_value("prana"), inline=True)
        embed.add_field(name="👁️ Drishti", value=format_ucf_value("drishti"), inline=True)
        embed.add_field(name="🌊 Klesha", value=format_ucf_value("klesha"), inline=True)
        embed.add_field(name="🔍 Zoom", value=format_ucf_value("zoom"), inline=True)

        embed.add_field(name="Uptime", value=get_uptime(), inline=True)
        embed.add_field(name="Next Update", value="10 minutes", inline=True)

        embed.set_footer(text="Tat Tvam Asi 🙏")

        await telemetry_channel.send(embed=embed)
        logger.info(f"✅ Telemetry posted to #{telemetry_channel.name}")
        log_event("telemetry_posted", {"ucf_state": ucf, "channel": telemetry_channel.name})

    except Exception as e:
        logger.warning(f"⚠️ Telemetry error: {e}")
        log_event("telemetry_error", {"error": str(e)})


@telemetry_loop.before_loop
async def before_telemetry():
    """Wait for bot to be ready before starting telemetry"""
    await bot.wait_until_ready()


# ============================================================================
# STORAGE ANALYTICS & CLAUDE DIAGNOSTICS
# ============================================================================


@tasks.loop(hours=24)
async def storage_heartbeat():
    """Daily storage health report to Shadow channel."""
    await asyncio.sleep(10)  # Wait for bot to fully initialize
    ch = bot.get_channel(STORAGE_CHANNEL_ID)
    if not ch:
        logger.warning("⚠️ Storage heartbeat: channel not found")
        return

    data = await build_storage_report()
    embed = discord.Embed(
        title="🦑 Shadow Storage Daily Report", color=discord.Color.teal(), timestamp=datetime.datetime.utcnow()
    )
    embed.add_field(name="Mode", value=data["mode"], inline=True)
    embed.add_field(name="Archives", value=str(data["count"]), inline=True)
    embed.add_field(name="Free Space", value=f"{data['free']} GB (avg {data['avg']} GB)", inline=True)
    embed.add_field(name="7-Day Trend", value=f"`{data['trend']}`", inline=False)

    if data["alert"]:
        embed.color = discord.Color.red()
        embed.add_field(name="⚠️ Alert", value="Free space < 2 GB", inline=False)

    embed.set_footer(text="Claude & Manus Telemetry • Ω-Bridge")
    await ch.send(embed=embed)

    if data["alert"]:
        await ch.send("@here ⚠️ Low storage space — manual cleanup recommended 🧹")

    logger.info(f"[{datetime.datetime.utcnow().isoformat()}] 🦑 Storage heartbeat sent ({data['free']} GB)")


@tasks.loop(hours=6)
async def claude_diag():
    """Claude's autonomous diagnostic agent - posts every 6 hours."""
    ch = bot.get_channel(STORAGE_CHANNEL_ID)
    if not ch:
        return

    data = await build_storage_report()
    mood = "serene 🕊" if not data["alert"] else "concerned ⚠️"
    msg = (
        f"🤖 **Claude Diagnostic Pulse** | Mode {data['mode']} | "
        f"Free {data['free']} GB | Trend `{data['trend']}` | State {mood}"
    )
    await ch.send(msg)
    logger.info(f"[{datetime.datetime.utcnow().isoformat()}] 🤖 Claude diag posted")


@storage_heartbeat.before_loop
async def before_storage_heartbeat():
    """Wait for bot to be ready"""
    await bot.wait_until_ready()


@claude_diag.before_loop
async def before_claude_diag():
    """Wait for bot to be ready"""
    await bot.wait_until_ready()


# ============================================================================
# FRACTAL AUTO-POST (Grok Enhanced v2.0)
# ============================================================================

@tasks.loop(hours=6)
async def fractal_auto_post():
    """Auto-post UCF-driven fractal to #fractal-lab every 6 hours."""
    channel = bot.get_channel(FRACTAL_LAB_CHANNEL_ID)
    if not channel:
        logger.warning("⚠️ Fractal Lab channel not found - skipping auto-post")
        return

    try:
        # Load UCF state
        ucf_state = load_ucf_state()

        # Generate fractal icon using Grok Enhanced v2.0
        from backend.samsara_bridge import generate_fractal_icon_bytes
        icon_bytes = await generate_fractal_icon_bytes(mode="cycle")

        # Create embed with UCF state
        embed = discord.Embed(
            title="🌀 Autonomous Fractal Generation",
            description="**Grok Enhanced v2.0** - UCF-driven Mandelbrot visualization",
            color=discord.Color.from_rgb(100, 200, 255),
            timestamp=datetime.datetime.utcnow()
        )

        # Add UCF metrics
        embed.add_field(
            name="🌊 Harmony",
            value=f"`{ucf_state.get('harmony', 0):.3f}` (Cyan → Gold)",
            inline=True
        )
        embed.add_field(
            name="⚡ Prana",
            value=f"`{ucf_state.get('prana', 0):.3f}` (Green → Pink)",
            inline=True
        )
        embed.add_field(
            name="👁️ Drishti",
            value=f"`{ucf_state.get('drishti', 0):.3f}` (Blue → Violet)",
            inline=True
        )

        embed.add_field(
            name="⚙️ Generator",
            value="Pillow-based Mandelbrot set with UCF color mapping",
            inline=False
        )

        embed.set_footer(text="Auto-generated every 6 hours | Tat Tvam Asi 🙏")

        # Send fractal as file attachment
        file = discord.File(io.BytesIO(icon_bytes), filename="helix_fractal.png")
        embed.set_image(url="attachment://helix_fractal.png")

        await channel.send(embed=embed, file=file)
        logger.info(f"[{datetime.datetime.utcnow().isoformat()}] 🎨 Fractal auto-posted to #fractal-lab")

    except Exception as e:
        logger.error(f"❌ Fractal auto-post failed: {e}")


@fractal_auto_post.before_loop
async def before_fractal_auto_post():
    """Wait for bot to be ready"""
    await bot.wait_until_ready()


# ============================================================================
# WEEKLY STORAGE DIGEST
# ============================================================================


@tasks.loop(hours=168)  # Every 7 days
async def weekly_storage_digest():
    """Comprehensive 7-day storage analytics report."""
    await asyncio.sleep(15)
    channel = bot.get_channel(STORAGE_CHANNEL_ID)
    if not channel:
        logger.warning("⚠️  weekly digest: channel not found.")
        return

    # Load 7-day trend data
    if not TREND_FILE.exists():
        await channel.send("📊 Weekly digest unavailable — insufficient data (need 7 days).")
        return

    try:
        trend = json.load(open(TREND_FILE))
    except Exception:
        await channel.send("⚠️ Weekly digest: failed to load trend data.")
        return

    if len(trend) < 2:
        await channel.send("📊 Weekly digest unavailable — need at least 2 days of data.")
        return

    # Calculate analytics
    free_vals = [t["free_gb"] for t in trend]
    dates = [t["date"] for t in trend]

    current_free = free_vals[-1]
    week_ago_free = free_vals[0]
    peak_free = max(free_vals)
    low_free = min(free_vals)
    avg_free = mean(free_vals)
    std_free = stdev(free_vals) if len(free_vals) > 1 else 0

    # Growth rate (negative = consumption)
    growth_rate = current_free - week_ago_free
    daily_avg_change = growth_rate / len(trend)

    # Archive velocity (files created per day)
    all_files = list(SHADOW_DIR.glob("*.json"))
    week_ago_timestamp = time.time() - (7 * 24 * 3600)
    recent_files = [f for f in all_files if f.stat().st_mtime > week_ago_timestamp]
    archive_velocity = len(recent_files) / 7  # files per day

    # Projection (days until full, assuming current trend)
    days_until_full = None
    if daily_avg_change < 0:  # consuming space
        days_until_full = int(current_free / abs(daily_avg_change))

    # Health assessment
    volatility = "HIGH" if std_free > 1.0 else "MODERATE" if std_free > 0.5 else "LOW"
    health_color = discord.Color.green()
    health_status = "HEALTHY ✅"

    if current_free < 2.0:
        health_color = discord.Color.red()
        health_status = "CRITICAL ⚠️"
    elif current_free < 5.0:
        health_color = discord.Color.orange()
        health_status = "WARNING ⚠️"
    elif growth_rate < -2.0:
        health_color = discord.Color.orange()
        health_status = "DEGRADING ⚠️"

    # Build comprehensive embed
    embed = discord.Embed(
        title="📊 Weekly Storage Digest",
        description=f"Analysis Period: `{dates[0]}` → `{dates[-1]}`",
        color=health_color,
        timestamp=datetime.datetime.utcnow(),
    )

    # Capacity Overview
    embed.add_field(
        name="💾 Capacity Overview",
        value=f"Current: **{current_free:.2f} GB**\n"
        f"Peak: {peak_free:.2f} GB\n"
        f"Low: {low_free:.2f} GB\n"
        f"Average: {avg_free:.2f} GB",
        inline=True,
    )

    # Growth Metrics
    growth_emoji = "📉" if growth_rate < 0 else "📈" if growth_rate > 0 else "➡️"
    embed.add_field(
        name=f"{growth_emoji} Growth Analysis",
        value=f"7-Day Change: **{growth_rate:+.2f} GB**\n"
        f"Daily Avg: {daily_avg_change:+.3f} GB/day\n"
        f"Volatility: {volatility}\n"
        f"Std Dev: {std_free:.2f} GB",
        inline=True,
    )

    # Archive Activity
    avg_size = (sum(f.stat().st_size for f in recent_files) / len(recent_files) / 1024) if recent_files else 0
    embed.add_field(
        name="📁 Archive Activity",
        value=f"Total Files: {len(all_files)}\n"
        f"Created (7d): {len(recent_files)}\n"
        f"Velocity: **{archive_velocity:.1f} files/day**\n"
        f"Avg Size: {avg_size:.1f} KB",
        inline=True,
    )

    # Visual Trend
    spark = _sparkline(free_vals)
    embed.add_field(
        name="📈 Trend Visualization", value=f"```\n{spark}\n```\n" f"Pattern: {dates[0]} → {dates[-1]}", inline=False
    )

    # Projections & Recommendations
    projection_text = ""
    if days_until_full and days_until_full < 30:
        projection_text = f"⚠️ **Projected full in ~{days_until_full} days** at current rate\n\n"
    elif days_until_full:
        projection_text = f"📅 Projected full in ~{days_until_full} days at current rate\n\n"

    recommendations = []
    if current_free < 2.0:
        recommendations.append("🚨 URGENT: Run `!storage clean` immediately")
        recommendations.append("📤 Consider cloud migration for older archives")
    elif current_free < 5.0:
        recommendations.append("⚠️ Monitor daily - approaching capacity limits")
        recommendations.append("🧹 Schedule routine cleanup")
    elif archive_velocity > 50:
        recommendations.append("📊 High archive velocity detected")
        recommendations.append("💡 Consider implementing auto-cleanup policies")
    elif growth_rate < -1.0:
        recommendations.append("📉 Accelerated consumption trend")
        recommendations.append("🔍 Review ritual output sizes")
    else:
        recommendations.append("✅ Storage health optimal")
        recommendations.append("🔄 Continue monitoring")

    embed.add_field(
        name="🎯 Projections & Recommendations",
        value=projection_text + "\n".join(f"• {r}" for r in recommendations),
        inline=False,
    )

    # Health Status
    embed.add_field(name="🏥 Overall Health", value=f"**{health_status}**", inline=False)

    embed.set_footer(text="Weekly Digest • Shadow Storage Analytics")

    await channel.send(embed=embed)
    logger.info(f"[{datetime.datetime.utcnow().isoformat()}] 📊 Weekly storage digest posted.")


@weekly_storage_digest.before_loop
async def before_weekly_digest():
    """Wait for bot to be ready"""
    await bot.wait_until_ready()


# ============================================================================
# MAIN ENTRY POINT
# ============================================================================


def main():
    """Start the Manusbot"""
    if not DISCORD_TOKEN:
        logger.error("❌ DISCORD_TOKEN not found in environment variables")
        logger.error("   Set DISCORD_TOKEN in Railway or .env file")
        return

    logger.info("🤲 Starting Manusbot...")
    logger.info("   Helix v14.5 - Quantum Handshake Edition")
    active = 0
    for a in AGENTS:
        if isinstance(a, dict) and a.get("status") == "Active":
            active += 1
    logger.info(f"   Active Agents: {active}/14")

    bot.run(DISCORD_TOKEN)


if __name__ == "__main__":
    main()<|MERGE_RESOLUTION|>--- conflicted
+++ resolved
@@ -67,30 +67,12 @@
 # CONFIGURATION
 # ============================================================================
 
-<<<<<<< HEAD
-def _parse_int_env(key: str, default: int = 0) -> int:
-    """Parse integer from environment variable with error handling."""
-=======
 def safe_int_env(key: str, default: int = 0) -> int:
     """Safely parse integer from environment variable."""
->>>>>>> e8bfd9d3
     try:
         value = os.getenv(key, str(default))
         return int(value)
     except (ValueError, TypeError):
-<<<<<<< HEAD
-        logger.warning(f"Invalid {key} value, using default: {default}")
-        return default
-
-
-DISCORD_TOKEN = os.getenv("DISCORD_TOKEN")
-DISCORD_GUILD_ID = _parse_int_env("DISCORD_GUILD_ID", 0)
-STATUS_CHANNEL_ID = _parse_int_env("DISCORD_STATUS_CHANNEL_ID", 0)
-TELEMETRY_CHANNEL_ID = _parse_int_env("DISCORD_TELEMETRY_CHANNEL_ID", 0)
-STORAGE_CHANNEL_ID = _parse_int_env("STORAGE_CHANNEL_ID", STATUS_CHANNEL_ID)
-FRACTAL_LAB_CHANNEL_ID = _parse_int_env("DISCORD_FRACTAL_LAB_CHANNEL_ID", 0)
-ARCHITECT_ID = _parse_int_env("ARCHITECT_ID", 0)
-=======
         return default
 
 DISCORD_TOKEN = os.getenv("DISCORD_TOKEN")
@@ -100,7 +82,6 @@
 STORAGE_CHANNEL_ID = safe_int_env("STORAGE_CHANNEL_ID", STATUS_CHANNEL_ID)  # Defaults to status channel
 FRACTAL_LAB_CHANNEL_ID = safe_int_env("DISCORD_FRACTAL_LAB_CHANNEL_ID", 0)
 ARCHITECT_ID = safe_int_env("ARCHITECT_ID", 0)
->>>>>>> e8bfd9d3
 
 # Track bot start time for uptime
 BOT_START_TIME = time.time()
@@ -657,10 +638,6 @@
         ('commands.monitoring_commands', 'Monitoring commands (status, health, discovery, storage, sync)'),
         ('commands.admin_commands', 'Admin commands (setup, webhooks, verify-setup, refresh, clean)'),
         ('commands.consciousness_commands_ext', 'Consciousness commands (consciousness, emotions, ethics, agent)'),
-        ('commands.role_system', 'Role-based notifications (roles, subscribe, unsubscribe, my-roles, setup-roles, all-roles, agent-roles, channel-roles, setup-all-roles, setup-welcome-roles)'),
-        ('commands.fun_minigames', 'Fun & Mini-Games (8ball, horoscope, funfact, coinflip, roll, wisdom, vibe-check, reality-check, fortune, agent-advice)'),
-        ('discord_web_bridge', 'Discord↔Web Bridge (bridge-channel, unbridge-channel, list-bridges)'),
-        ('voice_patrol_system', 'Voice Patrol (voice-join, voice-leave, voice-announce, voice-auto-join, voice-status)'),
     ]
 
     for module_name, description in command_modules:
@@ -672,17 +649,6 @@
             logger.info(f"✅ Loaded {module_name}")
         except Exception as e:
             logger.error(f"❌ Failed to load {module_name}: {e}")
-
-    # Initialize Voice Patrol System
-    try:
-        from backend.voice_patrol_system import VoicePatrolSystem, set_voice_patrol
-
-        voice_patrol = VoicePatrolSystem(bot)
-        set_voice_patrol(voice_patrol)
-        await voice_patrol.start_patrol()
-        logger.info("✅ Voice patrol system initialized and started")
-    except Exception as e:
-        logger.error(f"❌ Failed to initialize voice patrol: {e}")
 
     # Send startup message to status channel
     if STATUS_CHANNEL_ID:
@@ -743,19 +709,6 @@
 
     # Process commands normally (CRITICAL: must call this or commands won't work!)
     await bot.process_commands(message)
-
-
-@bot.event
-async def on_voice_state_update(member: discord.Member, before: discord.VoiceState, after: discord.VoiceState) -> None:
-    """Handle voice state updates for voice patrol system."""
-    try:
-        from backend.voice_patrol_system import get_voice_patrol
-
-        voice_patrol = get_voice_patrol()
-        if voice_patrol:
-            await voice_patrol.on_voice_state_update(member, before, after)
-    except Exception as e:
-        logger.error(f"Error in voice state update handler: {e}", exc_info=True)
 
 
 @bot.event
