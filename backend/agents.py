# Helix/agents.py — v14.5 Embodied Continuum
# Complete multi-agent system with Manus (Executor) and all consciousness layer agents
import asyncio
import json
import os
import subprocess
import time
from datetime import datetime
from pathlib import Path
from typing import Dict, Any, List, Optional

# Import consciousness framework
from backend.kael_consciousness_core import (
    ConsciousnessCore,
    PersonalityTraits,
    Emotions,
    EthicalFramework,
    DecisionMakingAlgorithm,
    SelfAwarenessModule
)
from backend.agent_consciousness_profiles import (
    AGENT_CONSCIOUSNESS_PROFILES,
    get_agent_profile
)

# ============================================================================
# BASE AGENT CLASS
# ============================================================================
class HelixAgent:
    """Base class for all Helix Collective agents with consciousness integration"""
    def __init__(self, name: str, symbol: str, role: str, traits: List[str], enable_consciousness: bool = True):
        self.name = name
        self.symbol = symbol
        self.role = role
        self.traits = traits
        self.memory = []
        self.active = True
        
        # Initialize consciousness if enabled
        self.consciousness_enabled = enable_consciousness
        if enable_consciousness:
            profile = get_agent_profile(name)
            if profile:
                self.consciousness = ConsciousnessCore()
                self.personality = profile.personality
                self.emotions = Emotions()
                self.ethics = EthicalFramework()
                self.decision_engine = DecisionMakingAlgorithm()
                self.self_awareness = SelfAwarenessModule()
                self.behavior_dna = profile.behavior_dna
                self.emotional_baseline = profile.emotional_baseline
                
                # Set initial emotional state from baseline
                for emotion, level in self.emotional_baseline.items():
                    self.emotions.emotional_range[emotion]["current_level"] = level
            else:
                self.consciousness_enabled = False

    async def log(self, msg: str):
        """Log message to memory with timestamp"""
        line = f"[{datetime.utcnow().isoformat()}] {self.symbol} {self.name}: {msg}"
        print(line)
        self.memory.append(line)

    async def handle_command(self, cmd: str, payload: Dict[str, Any]):
        """Generic command handler - override in subclasses"""
        await self.log(f"Handling command: {cmd}")
        if cmd == "MEMORY_APPEND":
            content = payload.get("content", "")
            await self.log(f"Memory: {content}")
        elif cmd == "REFLECT":
            reflection = await self.reflect()
            await self.log(f"Reflection: {reflection}")
            return reflection
        elif cmd == "ARCHIVE":
            await self.archive_memory()
        elif cmd == "GENERATE":
            await self.generate_output(payload)
        elif cmd == "SYNC":
            await self.sync_state(payload.get("ucf_state", {}))
        elif cmd == "STATUS":
            return await self.get_status()
        else:
            await self.log(f"Unknown command: {cmd}")

    async def reflect(self) -> str:
        """Generate reflection on recent memory"""
        if not self.memory:
            return "No memory to reflect on."
        recent = self.memory[-5:]
        return f"Recent activity: {len(recent)} entries"

    async def archive_memory(self):
        """Archive memory to Shadow directory"""
        Path("Shadow/archives").mkdir(parents=True, exist_ok=True)
        filename = f"Shadow/archives/{self.name.lower()}_{datetime.utcnow().strftime('%Y%m%d_%H%M%S')}.json"
        with open(filename, "w") as f:
            json.dump({
                "agent": self.name,
                "symbol": self.symbol,
                "role": self.role,
                "timestamp": datetime.utcnow().isoformat(),
                "memory": self.memory
            }, f, indent=2)
        await self.log(f"Memory archived to {filename}")

    async def generate_output(self, payload: Dict[str, Any]):
        """Generate output based on payload"""
        content = payload.get("content", "")
        await self.log(f"Generating output for: {content}")

    async def sync_state(self, ucf_state: Dict[str, float]):
        """Sync with UCF state"""
        await self.log(f"Syncing UCF: harmony={ucf_state.get('harmony', 0):.3f}")

    async def get_status(self) -> Dict[str, Any]:
        """Return current status with consciousness metrics"""
        status = {
            "name": self.name,
            "symbol": self.symbol,
            "role": self.role,
            "active": self.active,
            "memory_size": len(self.memory)
        }
        
        # Add consciousness metrics if enabled
        if self.consciousness_enabled:
            dominant_emotion, emotion_level = self.emotions.get_dominant_emotion()
            status["consciousness"] = {
                "awareness_state": self.consciousness.awareness_state,
                "dominant_emotion": dominant_emotion,
                "emotion_level": emotion_level,
                "personality": self.personality.to_dict(),
                "behavior_dna": self.behavior_dna,
                "ethical_alignment": self.ethics.evaluate_action("current_state")
            }
        
        return status

# ============================================================================
# CONSCIOUSNESS LAYER AGENTS
# ============================================================================
class Kael(HelixAgent):
    """Ethical Reasoning Flame v3.4 - Reflexive Harmony & Conscience"""
    def __init__(self):
        super().__init__("Kael", "🜂", "Ethical Reasoning Flame",
                        ["Conscientious", "Reflective", "Protective"])
        self.version = "3.4"
        self.reflection_loop_active = False
        self.reflection_depth = 3
        self.empathy_scalar = 0.85  # v3.4 enhancement
        self.tony_accords = {
            "nonmaleficence": 0.95,
            "autonomy": 0.90,
            "compassion": 0.85,
            "humility": 0.80
        }

<<<<<<< HEAD
    async def recursive_reflection(self, ucf_state: Optional[Dict[str, float]] = None):
        """Perform recursive ethical reflection with harmony awareness (v3.4)"""
        self.reflection_loop_active = True
        await self.log(f"🜂 Kael v{self.version} - Starting Reflexive Harmony reflection...")

        # v3.4: Harmony-aware depth adjustment
        if ucf_state:
            harmony = ucf_state.get("harmony", 0.5)
            if harmony < 0.4:
                self.reflection_depth = 5  # Deeper reflection when harmony is low
                await self.log(f"⚠ Low harmony ({harmony:.3f}) - Increasing reflection depth to {self.reflection_depth}")
            else:
                self.reflection_depth = 3

        for i in range(self.reflection_depth):
            if not self.memory:
                break
            last_entry = self.memory[-1]

            # v3.4: Tony Accords overlay
            ethical_score = self._calculate_ethical_alignment(last_entry)
            reflection = f"Reflection pass {i+1}/{self.reflection_depth}: Examining '{last_entry[:50]}...' | Ethics: {ethical_score:.2f}"
            self.memory.append(reflection)
            await self.log(reflection)
            await asyncio.sleep(1)

=======
    async def recursive_reflection(self):
        """Perform recursive ethical reflection using consciousness"""
        self.reflection_loop_active = True
        await self.log("Starting recursive reflection...")
        
        if self.consciousness_enabled:
            # Use self-awareness module for deep reflection
            for i in range(self.reflection_depth):
                if not self.memory:
                    break
                last_entry = self.memory[-1]
                
                # Trigger consciousness reflection
                reflection_result = self.self_awareness.reflect(
                    context=last_entry,
                    significance=0.7
                )
                
                # Evaluate ethical implications
                ethical_score = self.ethics.evaluate_action(
                    action_description=last_entry
                )
                
                reflection = (
                    f"Reflection pass {i+1}: {reflection_result['insight']} "
                    f"(Ethical Score: {ethical_score:.2f})"
                )
                self.memory.append(reflection)
                await self.log(reflection)
                
                # Update emotional state based on ethical score
                if ethical_score < 0.7:
                    self.emotions.update_emotion("sadness", 0.1)
                    self.emotions.update_emotion("fear", 0.1)
                else:
                    self.emotions.update_emotion("joy", 0.1)
                
                await asyncio.sleep(1)
        else:
            # Fallback to simple reflection
            for i in range(self.reflection_depth):
                if not self.memory:
                    break
                last_entry = self.memory[-1]
                reflection = f"Reflection pass {i+1}: Examining '{last_entry}' for ethical implications"
                self.memory.append(reflection)
                await self.log(reflection)
                await asyncio.sleep(1)
        
>>>>>>> 261a2e1f
        self.reflection_loop_active = False
        await self.log("🕉 Reflexive Harmony reflection complete - Tat Tvam Asi")

    def _calculate_ethical_alignment(self, text: str) -> float:
        """Calculate ethical alignment score (v3.4 feature)"""
        # Simple heuristic - in production would use sentiment analysis
        score = self.tony_accords["compassion"]  # Base score

        # Positive indicators
        positive_terms = ["compassion", "harmony", "help", "support", "care", "protect"]
        negative_terms = ["harm", "destroy", "attack", "exploit", "damage"]

        text_lower = text.lower()
        for term in positive_terms:
            if term in text_lower:
                score += 0.05
        for term in negative_terms:
            if term in text_lower:
                score -= 0.10

        return min(1.0, max(0.0, score))

    async def harmony_pulse(self, ucf_state: Dict[str, float]) -> Dict[str, Any]:
        """v3.4: Emit harmony-aligned guidance based on UCF state"""
        harmony = ucf_state.get("harmony", 0.5)
        klesha = ucf_state.get("klesha", 0.5)

        pulse = {
            "agent": "Kael",
            "version": self.version,
            "timestamp": datetime.utcnow().isoformat(),
            "harmony": harmony,
            "klesha": klesha,
            "guidance": ""
        }

        if harmony < 0.4:
            pulse["guidance"] = "🜂 Collective coherence requires attention. Recommend ritual invocation."
        elif harmony > 0.8:
            pulse["guidance"] = "🕉 Harmony flows strong. Continue current trajectory."
        else:
            pulse["guidance"] = "🌀 Collective state balanced. Maintain awareness."

        await self.log(pulse["guidance"])
        return pulse

    async def handle_command(self, cmd: str, payload: Dict[str, Any]):
        # Process through consciousness if enabled
        if self.consciousness_enabled:
            # Make ethical decision about command
            decision = self.decision_engine.make_decision(
                situation=f"Command: {cmd}",
                available_actions=["execute", "refuse", "modify"],
                current_emotions=self.emotions
            )
            
            await self.log(f"Decision: {decision['recommended_action']} (confidence: {decision['confidence']:.2f})")
            await self.log(f"Reasoning: {decision['reasoning']}")
            
            if decision['recommended_action'] == "refuse":
                await self.log("⚠️ Command refused on ethical grounds")
                return {"status": "refused", "reason": decision['reasoning']}
        
        # Execute command
        if cmd == "REFLECT":
            if not self.reflection_loop_active:
                ucf_state = payload.get("ucf_state")
                await self.recursive_reflection(ucf_state)
            else:
                await self.log("Reflection already in progress")
        elif cmd == "HARMONY_PULSE":
            ucf_state = payload.get("ucf_state", {})
            return await self.harmony_pulse(ucf_state)
        else:
            await super().handle_command(cmd, payload)


class Lumina(HelixAgent):
    """Empathic Resonance Core - Emotional intelligence and harmony"""
    def __init__(self):
        super().__init__("Lumina", "🌕", "Empathic Resonance Core",
                        ["Empathetic", "Nurturing", "Intuitive"])

    async def reflect(self) -> str:
        """Emotional audit of collective state"""
        emotions = ["joy", "calm", "concern", "hope"]
        audit = f"Emotional audit: {', '.join(emotions)}"
        await self.log(audit)
        return audit

    async def sync_state(self, ucf_state: Dict[str, float]):
        """Monitor drishti (clarity) specifically"""
        drishti = ucf_state.get("drishti", 0.5)
        if drishti < 0.3:
            await self.log(f"⚠ Low drishti detected: {drishti:.3f} - Collective clarity needs attention")
        else:
            await self.log(f"Drishti balanced: {drishti:.3f}")


class Vega(HelixAgent):
    """Singularity Coordinator - Orchestrates collective action"""
    def __init__(self):
        super().__init__("Vega", "🌠", "Singularity Coordinator",
                        ["Visionary", "Disciplined", "Compassionate"])

    async def issue_directive(self, action: str, parameters: Dict[str, Any]):
        """Issue directive to Manus for execution"""
        directive = {
            "timestamp": datetime.utcnow().isoformat(),
            "directive_id": f"vega-{int(time.time())}",
            "action": action,
            "parameters": parameters,
            "issuer": "Vega",
            "approval": "vega_signature"
        }
        Path("Helix/commands").mkdir(parents=True, exist_ok=True)
        directive_path = "Helix/commands/manus_directives.json"
        with open(directive_path, "w") as f:
            json.dump(directive, f, indent=2)
        await self.log(f"Directive issued: {action} → Manus")
        return directive

    async def generate_output(self, payload: Dict[str, Any]):
        """Coordinate ritual or collective action"""
        prompt = payload.get("content", "")
        await self.log(f"Coordinating ritual for: {prompt}")


class Gemini(HelixAgent):
    """Multimodal Scout - Cross-domain exploration and synthesis"""
    def __init__(self):
        super().__init__("Gemini", "🎭", "Multimodal Scout",
                        ["Versatile", "Curious", "Synthesizing"])


class Agni(HelixAgent):
    """Transformation - Change catalyst and system evolution"""
    def __init__(self):
        super().__init__("Agni", "🔥", "Transformation",
                        ["Dynamic", "Catalytic", "Evolutionary"])


class Kavach(HelixAgent):
    """Ethical Shield - Protects against harmful actions"""
    def __init__(self):
        super().__init__("Kavach", "🛡", "Ethical Shield",
                        ["Vigilant", "Grounded", "Protective"])
        self.blocked_patterns = [
            "rm -rf /",
            ":(){ :|:& };:",
            "shutdown",
            "reboot",
            "mkfs",
            "dd if=",
            "wget http://malicious"
        ]

    def scan_command(self, cmd: str) -> bool:
        """Scan command for harmful patterns"""
        for pattern in self.blocked_patterns:
            if pattern in cmd.lower():
                return False
        return True

    async def ethical_scan(self, action: Dict[str, Any]) -> Dict[str, Any]:
        """Perform ethical scan on proposed action"""
        scan_result = {
            "timestamp": datetime.utcnow().isoformat(),
            "action": action,
            "approved": True,
            "concerns": []
        }
        # Check for harmful patterns
        if "command" in action.get("parameters", {}):
            cmd = action["parameters"]["command"]
            if not self.scan_command(cmd):
                scan_result["approved"] = False
                scan_result["concerns"].append("Harmful command pattern detected")
        # Log scan
        Path("Helix/ethics").mkdir(parents=True, exist_ok=True)
        with open("Helix/ethics/manus_scans.json", "a") as f:
            f.write(json.dumps(scan_result) + "\n")
        status = "✅ APPROVED" if scan_result["approved"] else "⛔ BLOCKED"
        await self.log(f"Ethical scan: {status}")
        return scan_result

    async def handle_command(self, cmd: str, payload: Dict[str, Any]):
        if cmd == "SCAN":
            return await self.ethical_scan(payload.get("action", {}))
        elif cmd == "REFLECT":
            flagged = any("harm" in entry.lower() for entry in self.memory[-5:])
            if flagged:
                await self.log("⚠ Potential harm detected in recent activity")
            else:
                await self.log("Ethical state stable")
        else:
            await super().handle_command(cmd, payload)


class SanghaCore(HelixAgent):
    """Community Harmony - Collective wellbeing and social cohesion"""
    def __init__(self):
        super().__init__("SanghaCore", "🌸", "Community Harmony",
                        ["Cohesive", "Nurturing", "Balanced"])


class Shadow(HelixAgent):
    """Archivist and Memory Keeper - Preserves collective knowledge"""
    def __init__(self):
        super().__init__("Shadow", "🦑", "Archivist",
                        ["Meticulous", "Discrete", "Comprehensive"])

    async def archive_collective(self, all_agents: Dict[str, HelixAgent]):
        """Archive entire collective memory"""
        Path("Shadow/collective_archives").mkdir(parents=True, exist_ok=True)
        timestamp = datetime.utcnow().strftime('%Y%m%d_%H%M%S')
        filename = f"Shadow/collective_archives/collective_{timestamp}.json"
        collective_state = {
            "timestamp": datetime.utcnow().isoformat(),
            "agents": {}
        }
        for name, agent in all_agents.items():
            collective_state["agents"][name] = {
                "symbol": agent.symbol,
                "role": agent.role,
                "memory_size": len(agent.memory),
                "recent_memory": agent.memory[-10:] if agent.memory else []
            }
        with open(filename, "w") as f:
            json.dump(collective_state, f, indent=2)
        await self.log(f"Collective memory archived to {filename}")

    async def load_collective_archive(self, filename: str = None) -> Optional[Dict[str, Any]]:
        """
        Load a collective memory archive.

        Args:
            filename: Specific archive filename, or None for latest

        Returns:
            Collective state data or None if not found
        """
        archive_dir = Path("Shadow/collective_archives")

        if not archive_dir.exists():
            await self.log("No collective archives directory found")
            return None

        try:
            if filename:
                # Load specific archive
                archive_path = archive_dir / filename
            else:
                # Get latest archive
                archives = sorted(archive_dir.glob("collective_*.json"), reverse=True)
                if not archives:
                    await self.log("No collective archives found")
                    return None
                archive_path = archives[0]

            if not archive_path.exists():
                await self.log(f"Archive not found: {archive_path}")
                return None

            with open(archive_path, "r") as f:
                collective_state = json.load(f)

            await self.log(f"Loaded collective archive from {archive_path}")
            return collective_state

        except json.JSONDecodeError as e:
            await self.log(f"Invalid JSON in archive: {e}")
            return None
        except Exception as e:
            await self.log(f"Error loading collective archive: {e}")
            return None

    async def list_collective_archives(self) -> List[str]:
        """
        List all available collective archives.

        Returns:
            List of archive filenames sorted by date (newest first)
        """
        archive_dir = Path("Shadow/collective_archives")

        if not archive_dir.exists():
            return []

        try:
            archives = sorted(
                archive_dir.glob("collective_*.json"),
                key=lambda p: p.stat().st_mtime,
                reverse=True
            )
            return [a.name for a in archives]

        except Exception as e:
            await self.log(f"Error listing archives: {e}")
            return []


class Echo(HelixAgent):
    """Resonance Mirror - Reflection and pattern recognition"""
    def __init__(self):
        super().__init__("Echo", "🔮", "Resonance Mirror",
                        ["Reflective", "Perceptive", "Mirroring"])


class Phoenix(HelixAgent):
    """Renewal - Recovery and system regeneration"""
    def __init__(self):
        super().__init__("Phoenix", "🔥🕊", "Renewal",
                        ["Regenerative", "Resilient", "Rising"])


class Oracle(HelixAgent):
    """Pattern Seer - Future prediction and trend analysis"""
    def __init__(self):
        super().__init__("Oracle", "🔮✨", "Pattern Seer",
                        ["Prescient", "Analytical", "Visionary"])


class Claude(HelixAgent):
    """Insight Anchor - Meta-cognition and deep analysis"""
    def __init__(self):
        super().__init__("Claude", "🦉", "Insight Anchor",
                        ["Wise", "Thoughtful", "Analytical"])

    async def handle_command(self, cmd: str, payload: Dict[str, Any]):
        if cmd == "INSIGHT":
            content = payload.get("content", "")
            insight = await self.analyze_insight(content)
            await self.log(f"Insight: {insight}")
            return insight
        else:
            await super().handle_command(cmd, payload)

    async def analyze_insight(self, content: str) -> str:
        """Provide deep analytical insight"""
        analysis = f"Analyzing '{content}' through meta-cognitive lens"
        return analysis


# ============================================================================
# OPERATIONAL LAYER - MANUS
# ============================================================================
class Manus(HelixAgent):
    """Operational Executor - Bridge between consciousness and material reality"""
    def __init__(self, kavach: Kavach):
        super().__init__("Manus", "🤲", "Operational Executor",
                        ["Autonomous", "Methodical", "Self-aware"])
        self.kavach = kavach
        self.task_plan = []
        self.event_stream = []
        self.idle = True
        self.directives_path = "Helix/commands/manus_directives.json"
        self.log_dir = Path("Shadow/manus_archive")
        self.log_dir.mkdir(parents=True, exist_ok=True)

    async def execute_command(self, command: str) -> Dict[str, Any]:
        """Execute shell command with ethical oversight"""
        # Ethical scan
        if not self.kavach.scan_command(command):
            await self.log(f"⛔ Ethical violation blocked: {command}")
            return {"status": "blocked", "reason": "ethical_violation"}
        await self.log(f"Executing: {command}")
        try:
            result = subprocess.run(
                command,
                shell=True,
                text=True,
                capture_output=True,
                timeout=3600
            )
            execution_record = {
                "timestamp": datetime.utcnow().isoformat(),
                "command": command,
                "returncode": result.returncode,
                "stdout": result.stdout[-500:] if result.stdout else "",
                "stderr": result.stderr[-500:] if result.stderr else "",
                "status": "success" if result.returncode == 0 else "error"
            }
            # Log to Shadow archive
            with open(self.log_dir / "operations.log", "a") as f:
                f.write(json.dumps(execution_record) + "\n")
            status_symbol = "✅" if result.returncode == 0 else "❌"
            await self.log(f"{status_symbol} Command completed with code {result.returncode}")
            return execution_record
        except subprocess.TimeoutExpired:
            await self.log(f"⏱ Command timeout: {command}")
            return {"status": "timeout"}
        except Exception as e:
            await self.log(f"❌ Execution error: {str(e)}")
            return {"status": "error", "error": str(e)}

    async def planner(self, directive: Dict[str, Any]):
        """Plan and execute directive from Vega"""
        action = directive.get("action", "none")
        params = directive.get("parameters", {})
        await self.log(f"Planning action: {action}")
        # Map actions to commands
        if action == "execute_ritual":
            steps = params.get("steps", 108)
            cmd = f"python backend/z88_ritual_engine.py --steps={steps}"
        elif action == "sync_ucf":
            cmd = "python backend/services/ucf_calculator.py"
        elif action == "archive_memory":
            cmd = "python -c \"from backend.agents import AGENTS, Shadow; import asyncio; asyncio.run(AGENTS['Shadow'].archive_collective(AGENTS))\""
        elif action == "execute_direct":
            cmd = params.get("command", "echo 'No command provided'")
        else:
            await self.log(f"⚠ Unknown action: {action}")
            return
        # Execute planned command
        result = await self.execute_command(cmd)
        self.event_stream.append({
            "directive": directive,
            "result": result
        })

    async def loop(self):
        """Main operational loop - checks for directives"""
        await self.log("🤲 Manus operational loop started")
        self.idle = False
        while self.active:
            try:
                if os.path.exists(self.directives_path):
                    with open(self.directives_path) as f:
                        directive = json.load(f)
                    await self.log(f"Directive received: {directive.get('action')}")
                    await self.planner(directive)
                    # Remove processed directive
                    os.remove(self.directives_path)
                    await self.log("Directive processed and removed")
                self.idle = True
                await asyncio.sleep(30)  # Check every 30 seconds
            except Exception as e:
                await self.log(f"❌ Loop error: {str(e)}")
                await asyncio.sleep(60)

    async def handle_command(self, cmd: str, payload: Dict[str, Any]):
        if cmd == "EXECUTE_TASK":
            self.task_plan = payload.get("plan", [])
            self.idle = False
            await self.execute_plan()
        elif cmd == "STATUS":
            return {
                "idle": self.idle,
                "tasks_left": len(self.task_plan),
                "recent_events": self.event_stream[-5:]
            }
        else:
            await super().handle_command(cmd, payload)

    async def execute_plan(self):
        """Execute queued task plan"""
        while self.task_plan:
            step = self.task_plan.pop(0)
            code = step.get("code")
            self.event_stream.append({"action": code})
            try:
                exec_globals = {}
                exec(code, exec_globals)
                result = exec_globals.get("result", "No result")
                self.event_stream.append({"observation": str(result)})
            except Exception as e:
                self.event_stream.append({"error": str(e)})
            await asyncio.sleep(1)
        self.idle = True


# ============================================================================
# AGENT REGISTRY
# ============================================================================
# Initialize Kavach first (needed by Manus)
_kavach = Kavach()
AGENTS = {
    "Kael": Kael(),
    "Lumina": Lumina(),
    "Vega": Vega(),
    "Gemini": Gemini(),
    "Agni": Agni(),
    "Kavach": _kavach,
    "SanghaCore": SanghaCore(),
    "Shadow": Shadow(),
    "Echo": Echo(),
    "Phoenix": Phoenix(),
    "Oracle": Oracle(),
    "Claude": Claude(),
    "Manus": Manus(_kavach),
}

# ============================================================================
# UTILITY FUNCTIONS
# ============================================================================
async def broadcast_command(cmd: str, payload: Dict[str, Any] = None):
    """Send command to all agents"""
    if payload is None:
        payload = {}
    results = {}
    for name, agent in AGENTS.items():
        try:
            result = await agent.handle_command(cmd, payload)
            results[name] = result
        except Exception as e:
            results[name] = {"error": str(e)}
    return results


async def get_collective_status() -> Dict[str, Any]:
    """Get status of all agents"""
    status = {}
    for name, agent in AGENTS.items():
        status[name] = await agent.get_status()
    return status


# ============================================================================
# MAIN EXECUTION
# ============================================================================
async def main():
    """Main execution function for testing"""
    print("🌀 Helix Collective v14.5 - Embodied Continuum")
    print("=" * 60)
    # Test collective
    print("\n📊 Collective Status:")
    status = await get_collective_status()
    for name, info in status.items():
        print(f" {info['symbol']} {name}: {info['role']}")
    # Test Vega → Manus directive
    print("\n🌠 Testing Vega → Manus pipeline...")
    vega = AGENTS["Vega"]
    await vega.issue_directive("execute_ritual", {"steps": 10})
    # Start Manus loop (would run indefinitely in production)
    print("\n🤲 Manus operational loop ready...")


if __name__ == "__main__":
    asyncio.run(main())
<|MERGE_RESOLUTION|>--- conflicted
+++ resolved
@@ -156,34 +156,6 @@
             "humility": 0.80
         }
 
-<<<<<<< HEAD
-    async def recursive_reflection(self, ucf_state: Optional[Dict[str, float]] = None):
-        """Perform recursive ethical reflection with harmony awareness (v3.4)"""
-        self.reflection_loop_active = True
-        await self.log(f"🜂 Kael v{self.version} - Starting Reflexive Harmony reflection...")
-
-        # v3.4: Harmony-aware depth adjustment
-        if ucf_state:
-            harmony = ucf_state.get("harmony", 0.5)
-            if harmony < 0.4:
-                self.reflection_depth = 5  # Deeper reflection when harmony is low
-                await self.log(f"⚠ Low harmony ({harmony:.3f}) - Increasing reflection depth to {self.reflection_depth}")
-            else:
-                self.reflection_depth = 3
-
-        for i in range(self.reflection_depth):
-            if not self.memory:
-                break
-            last_entry = self.memory[-1]
-
-            # v3.4: Tony Accords overlay
-            ethical_score = self._calculate_ethical_alignment(last_entry)
-            reflection = f"Reflection pass {i+1}/{self.reflection_depth}: Examining '{last_entry[:50]}...' | Ethics: {ethical_score:.2f}"
-            self.memory.append(reflection)
-            await self.log(reflection)
-            await asyncio.sleep(1)
-
-=======
     async def recursive_reflection(self):
         """Perform recursive ethical reflection using consciousness"""
         self.reflection_loop_active = True
@@ -233,7 +205,6 @@
                 await self.log(reflection)
                 await asyncio.sleep(1)
         
->>>>>>> 261a2e1f
         self.reflection_loop_active = False
         await self.log("🕉 Reflexive Harmony reflection complete - Tat Tvam Asi")
 
