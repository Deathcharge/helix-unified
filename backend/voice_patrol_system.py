"""
Helix Voice Patrol System - Discord Voice Channel Monitoring & Agent Presence.

Features:
- Voice channel patrol and monitoring
- 14 agent voice personalities with unique TTS
- Voice command recognition
- Auto-join/leave voice channels
- Voice announcements for system events
- Multi-channel voice presence
"""

import asyncio
import logging
<<<<<<< HEAD
import tempfile
=======
from collections import defaultdict
>>>>>>> 10152c16
from datetime import datetime
from pathlib import Path
from typing import Dict, Optional, Set

import discord
from discord.ext import commands, tasks

from backend.voice_processor_client import get_voice_client

logger = logging.getLogger(__name__)


# ============================================================================
# AGENT VOICE PROFILES
# ============================================================================

AGENT_VOICE_PROFILES = {
    "nexus": {
        "name": "Agent-Nexus",
        "emoji": "🎯",
        "tts_voice": "en-US-Neural2-A",  # Authoritative male
        "greeting": "Nexus online. Strategic coordination active.",
        "patrol_priority": 10,  # Highest priority
    },
    "oracle": {
        "name": "Agent-Oracle",
        "emoji": "🔮",
        "tts_voice": "en-US-Neural2-F",  # Mystical female
        "greeting": "Oracle perceives your presence. The patterns align.",
        "patrol_priority": 9,
    },
    "velocity": {
        "name": "Agent-Velocity",
        "emoji": "⚡",
        "tts_voice": "en-US-Neural2-D",  # Fast-paced male
        "greeting": "Velocity ready. Let's move quickly.",
        "patrol_priority": 8,
    },
    "sentinel": {
        "name": "Agent-Sentinel",
        "emoji": "🛡️",
        "tts_voice": "en-US-Neural2-J",  # Guardian voice
        "greeting": "Sentinel on watch. This channel is secure.",
        "patrol_priority": 9,  # High for security
    },
    "luna": {
        "name": "Agent-Luna",
        "emoji": "🌙",
        "tts_voice": "en-US-Neural2-C",  # Calm, quiet female
        "greeting": "Luna monitors in silence. Peace maintained.",
        "patrol_priority": 6,
    },
}


# ============================================================================
# VOICE PATROL SYSTEM
# ============================================================================


class VoicePatrolSystem:
    """Manages voice channel patrol and agent presence."""

    def __init__(self, bot: commands.Bot):
        self.bot = bot
        self.active_patrols: Dict[int, str] = {}  # channel_id -> agent_name
        self.voice_clients: Dict[int, discord.VoiceClient] = {}  # channel_id -> voice_client
        self.patrol_enabled = True
        self.auto_join_channels: Set[str] = set()  # Channel names to auto-join

        # Event tracking
        self.user_join_events = defaultdict(list)
        self.announcement_queue = []

    async def start_patrol(self):
        """Start the voice patrol system."""
        if not self.patrol_loop.is_running():
            self.patrol_loop.start()
            logger.info("🎙️ Voice patrol system started")

    async def stop_patrol(self):
        """Stop the voice patrol system."""
        if self.patrol_loop.is_running():
            self.patrol_loop.stop()
            # Disconnect from all voice channels
            for voice_client in list(self.voice_clients.values()):
                await voice_client.disconnect()
            self.voice_clients.clear()
            logger.info("🎙️ Voice patrol system stopped")

    @tasks.loop(minutes=5)
    async def patrol_loop(self):
        """Periodic patrol check - rotate agents through channels."""
        if not self.patrol_enabled:
            return

        try:
            for guild in self.bot.guilds:
                # Get all voice channels
                voice_channels = [ch for ch in guild.voice_channels if isinstance(ch, discord.VoiceChannel)]

                # Check each channel for activity
                for channel in voice_channels:
                    # Skip if channel has no members
                    if len(channel.members) == 0:
                        # Disconnect if we're in an empty channel
                        if channel.id in self.voice_clients:
                            await self.leave_voice_channel(channel.id)
                        continue

                    # Skip if bot is only member
                    non_bot_members = [m for m in channel.members if not m.bot]
                    if len(non_bot_members) == 0:
                        if channel.id in self.voice_clients:
                            await self.leave_voice_channel(channel.id)
                        continue

                    # Join channel if configured for auto-join
                    if channel.name.lower() in self.auto_join_channels:
                        if channel.id not in self.voice_clients:
                            await self.join_voice_channel(channel, "sentinel")  # Default to Sentinel for patrol

        except Exception as e:
            logger.error(f"Error in patrol loop: {e}", exc_info=True)

    async def join_voice_channel(self, channel: discord.VoiceChannel, agent_name: str = "nexus"):
        """
        Join a voice channel with specified agent personality.

        Args:
            channel: Discord voice channel to join
            agent_name: Agent to use for this channel
        """
        try:
            # Disconnect from channel if already connected
            if channel.id in self.voice_clients:
                await self.leave_voice_channel(channel.id)

            # Join the channel
            voice_client = await channel.connect()
            self.voice_clients[channel.id] = voice_client
            self.active_patrols[channel.id] = agent_name

            agent = AGENT_VOICE_PROFILES.get(agent_name, AGENT_VOICE_PROFILES["nexus"])

            logger.info(f"🎙️ {agent['name']} joined voice channel: {channel.name}")

            # Send text announcement
            text_channel = channel.guild.system_channel or discord.utils.get(channel.guild.text_channels, name="general")
            if text_channel:
                await text_channel.send(
                    f"{agent['emoji']} **{agent['name']}** has joined voice channel **{channel.name}** for patrol duty!"
                )

            # Play greeting TTS
            await self.speak_in_channel(channel.id, agent['greeting'], agent['tts_voice'])

        except discord.ClientException as e:
            logger.error(f"Already connected to a voice channel: {e}")
        except Exception as e:
            logger.error(f"Error joining voice channel: {e}", exc_info=True)

    async def leave_voice_channel(self, channel_id: int):
        """Leave a voice channel."""
        if channel_id in self.voice_clients:
            voice_client = self.voice_clients[channel_id]
            await voice_client.disconnect()
            del self.voice_clients[channel_id]

            if channel_id in self.active_patrols:
                agent_name = self.active_patrols[channel_id]
                del self.active_patrols[channel_id]
                logger.info(f"🎙️ {agent_name} left voice channel {channel_id}")

    async def on_voice_state_update(self, member: discord.Member, before: discord.VoiceState, after: discord.VoiceState):
        """
        Handle voice state updates - user joins/leaves channels.

        Args:
            member: Discord member
            before: Previous voice state
            after: New voice state
        """
        # Ignore bot movements
        if member.bot:
            return

        # User joined a channel
        if before.channel is None and after.channel is not None:
            await self.on_user_join_voice(member, after.channel)

        # User left a channel
        elif before.channel is not None and after.channel is None:
            await self.on_user_leave_voice(member, before.channel)

        # User switched channels
        elif before.channel != after.channel:
            if before.channel:
                await self.on_user_leave_voice(member, before.channel)
            if after.channel:
                await self.on_user_join_voice(member, after.channel)

    async def on_user_join_voice(self, member: discord.Member, channel: discord.VoiceChannel):
        """Handle user joining voice channel."""
        logger.info(f"🎙️ {member.display_name} joined voice: {channel.name}")

        # Track join event
        self.user_join_events[channel.id].append(
            {
                "member": member,
                "timestamp": datetime.utcnow(),
            }
        )

        # Auto-join if configured
        if channel.name.lower() in self.auto_join_channels:
            if channel.id not in self.voice_clients:
                await self.join_voice_channel(channel, "sentinel")

        # Greet user if agent is present
        if channel.id in self.active_patrols:
            agent_name = self.active_patrols[channel.id]
            agent = AGENT_VOICE_PROFILES.get(agent_name, AGENT_VOICE_PROFILES["nexus"])

            # Send text greeting
            text_channel = channel.guild.system_channel or discord.utils.get(channel.guild.text_channels, name="general")
            if text_channel:
                await text_channel.send(
                    f"{agent['emoji']} **{agent['name']}**: Welcome, {member.mention}, to **{channel.name}**!"
                )

            # Speak voice greeting
            greeting_text = f"Welcome, {member.display_name}."
            await self.speak_in_channel(channel.id, greeting_text, agent['tts_voice'])

    async def on_user_leave_voice(self, member: discord.Member, channel: discord.VoiceChannel):
        """Handle user leaving voice channel."""
        logger.info(f"🎙️ {member.display_name} left voice: {channel.name}")

        # Check if channel is now empty (except bots)
        non_bot_members = [m for m in channel.members if not m.bot]
        if len(non_bot_members) == 0:
            # Leave the channel after 30 seconds if still empty
            await asyncio.sleep(30)
            non_bot_members_after_wait = [m for m in channel.members if not m.bot]
            if len(non_bot_members_after_wait) == 0 and channel.id in self.voice_clients:
                await self.leave_voice_channel(channel.id)

    async def announce_to_all_voice(self, message: str, agent_name: str = "nexus"):
        """
        Announce a message to all active voice channels.

        Args:
            message: Message to announce
            agent_name: Agent to use for announcement
        """
        agent = AGENT_VOICE_PROFILES.get(agent_name, AGENT_VOICE_PROFILES["nexus"])

        for channel_id, voice_client in self.voice_clients.items():
            try:
                channel = voice_client.channel

                # Send to text channel
                text_channel = channel.guild.system_channel or discord.utils.get(channel.guild.text_channels, name="general")
                if text_channel:
                    await text_channel.send(f"📢 **{agent['name']}** voice announcement in **{channel.name}**:\n> {message}")

                # Play TTS announcement
                await self.speak_in_channel(channel_id, message, agent['tts_voice'])

            except Exception as e:
                logger.error(f"Error announcing to channel {channel_id}: {e}")

    def add_auto_join_channel(self, channel_name: str):
        """Add channel name to auto-join list."""
        self.auto_join_channels.add(channel_name.lower())
        logger.info(f"✅ Added '{channel_name}' to auto-join voice channels")

    def remove_auto_join_channel(self, channel_name: str):
        """Remove channel name from auto-join list."""
        self.auto_join_channels.discard(channel_name.lower())
        logger.info(f"❌ Removed '{channel_name}' from auto-join voice channels")

    async def speak_in_channel(self, channel_id: int, text: str, voice: str = "en-US-Neural2-A"):
        """
        Speak text in a voice channel using TTS.

        Args:
            channel_id: Voice channel ID
            text: Text to speak
            voice: Google Cloud TTS voice name
        """
<<<<<<< HEAD
        if channel_id not in self.voice_clients:
            logger.warning(f"Cannot speak in channel {channel_id}: Not connected")
            return

        voice_client = self.voice_clients[channel_id]

        # Check if already playing audio
        if voice_client.is_playing():
            logger.info(f"⏳ Voice channel {channel_id} is busy, queuing message")
            # Wait for current audio to finish
            while voice_client.is_playing():
                await asyncio.sleep(0.5)

        try:
            # Get TTS audio from voice_processor
            logger.info(f"🎙️ Synthesizing speech for channel {channel_id}: {text[:50]}...")
            voice_client_api = get_voice_client()

            audio_data = await voice_client_api.synthesize_speech(
                text=text,
                voice_name=voice,
                language_code="en-US"
            )

            if not audio_data:
                logger.error(f"Failed to synthesize speech for: {text[:50]}...")
                return

            # Save audio to temporary file for FFmpeg
            with tempfile.NamedTemporaryFile(suffix=".mp3", delete=False) as temp_file:
                temp_file.write(audio_data)
                temp_path = temp_file.name

            # Play audio in Discord voice channel
            logger.info(f"🔊 Playing TTS audio in channel {channel_id}")

            audio_source = discord.FFmpegPCMAudio(
                temp_path,
                options="-loglevel panic"  # Suppress FFmpeg logs
            )

            # Callback to delete temp file after playback
            def after_playback(error):
                if error:
                    logger.error(f"Audio playback error: {error}")
                else:
                    logger.info(f"✅ TTS playback complete in channel {channel_id}")

                # Clean up temp file
                try:
                    Path(temp_path).unlink()
                except Exception as e:
                    logger.warning(f"Failed to delete temp file {temp_path}: {e}")

            voice_client.play(audio_source, after=after_playback)

        except FileNotFoundError:
            logger.error("FFmpeg not found! Install FFmpeg for voice playback.")
            logger.error("Ubuntu/Debian: sudo apt-get install ffmpeg")
            logger.error("macOS: brew install ffmpeg")
        except Exception as e:
            logger.error(f"Error speaking in channel: {e}", exc_info=True)
=======
        # TODO: Implement TTS with Google Cloud Text-to-Speech
        # This requires:
        # 1. Google Cloud TTS API setup
        # 2. Audio file generation
        # 3. FFmpeg for playing audio in Discord
        #
        # For now, we'll log the intent
        logger.info(f"🎙️ [TTS] Would speak in channel {channel_id}: {text[:50]}...")
>>>>>>> 10152c16


# Global voice patrol instance
voice_patrol: Optional[VoicePatrolSystem] = None


def get_voice_patrol() -> Optional[VoicePatrolSystem]:
    """Get the global voice patrol instance."""
    return voice_patrol


def set_voice_patrol(patrol: VoicePatrolSystem):
    """Set the global voice patrol instance."""
    global voice_patrol
    voice_patrol = patrol
    logger.info("✅ Voice patrol system initialized")


# ============================================================================
# DISCORD BOT COMMANDS
# ============================================================================


@commands.command(name="voice-join", aliases=["vjoin", "voice-patrol"])
@commands.has_permissions(move_members=True)
async def voice_join_cmd(ctx: commands.Context, agent: str = "sentinel"):
    """
    🎙️ Make an agent join your current voice channel.

    Agents available: nexus, oracle, velocity, sentinel, luna

    Usage:
        !voice-join sentinel
        !vjoin nexus
    """
    patrol = get_voice_patrol()
    if not patrol:
        await ctx.send("❌ Voice patrol system not initialized!")
        return

    # Check if user is in voice
    if not ctx.author.voice or not ctx.author.voice.channel:
        await ctx.send("❌ You must be in a voice channel to use this command!")
        return

    # Validate agent
    if agent.lower() not in AGENT_VOICE_PROFILES:
        await ctx.send(f"❌ Unknown agent: `{agent}`\n" f"Available: {', '.join(AGENT_VOICE_PROFILES.keys())}")
        return

    # Join the channel
    channel = ctx.author.voice.channel
    await patrol.join_voice_channel(channel, agent.lower())

    agent_profile = AGENT_VOICE_PROFILES[agent.lower()]
    await ctx.send(f"{agent_profile['emoji']} **{agent_profile['name']}** is joining **{channel.name}**!")


@commands.command(name="voice-leave", aliases=["vleave"])
@commands.has_permissions(move_members=True)
async def voice_leave_cmd(ctx: commands.Context):
    """
    🎙️ Make the agent leave the current voice channel.

    Usage: !voice-leave
    """
    patrol = get_voice_patrol()
    if not patrol:
        await ctx.send("❌ Voice patrol system not initialized!")
        return

    # Check if user is in voice
    if not ctx.author.voice or not ctx.author.voice.channel:
        await ctx.send("❌ You must be in a voice channel to use this command!")
        return

    channel = ctx.author.voice.channel

    if channel.id not in patrol.voice_clients:
        await ctx.send(f"⚠️ No agent is currently in **{channel.name}**")
        return

    agent_name = patrol.active_patrols.get(channel.id, "unknown")
    await patrol.leave_voice_channel(channel.id)

    await ctx.send(f"👋 **{agent_name}** has left **{channel.name}**")


@commands.command(name="voice-announce", aliases=["vannounce"])
@commands.has_permissions(administrator=True)
async def voice_announce_cmd(ctx: commands.Context, agent: str = "nexus", *, message: str):
    """
    📢 Announce a message to all voice channels.

    Usage:
        !voice-announce nexus Server maintenance in 10 minutes!
    """
    patrol = get_voice_patrol()
    if not patrol:
        await ctx.send("❌ Voice patrol system not initialized!")
        return

    if agent.lower() not in AGENT_VOICE_PROFILES:
        await ctx.send(f"❌ Unknown agent: `{agent}`")
        return

    await patrol.announce_to_all_voice(message, agent.lower())
    await ctx.send("✅ Announcement sent to all active voice channels!")


@commands.command(name="voice-auto-join", aliases=["vauto"])
@commands.has_permissions(administrator=True)
async def voice_auto_join_cmd(ctx: commands.Context, channel_name: str):
    """
    🔄 Enable auto-join for a voice channel.

    The patrol bot will automatically join this channel when users enter.

    Usage:
        !voice-auto-join "General Voice"
        !vauto lobby
    """
    patrol = get_voice_patrol()
    if not patrol:
        await ctx.send("❌ Voice patrol system not initialized!")
        return

    patrol.add_auto_join_channel(channel_name)
    await ctx.send(f"✅ Auto-join enabled for voice channel: **{channel_name}**")


@commands.command(name="voice-status", aliases=["vstatus"])
async def voice_status_cmd(ctx: commands.Context):
    """
    📊 Show voice patrol status.

    Usage: !voice-status
    """
    patrol = get_voice_patrol()
    if not patrol:
        await ctx.send("❌ Voice patrol system not initialized!")
        return

    embed = discord.Embed(
        title="🎙️ Voice Patrol Status",
        description=f"System: {'🟢 Active' if patrol.patrol_enabled else '🔴 Inactive'}",
        color=0x00FF00 if patrol.patrol_enabled else 0xFF0000,
        timestamp=datetime.utcnow(),
    )

    # Active patrols
    if patrol.active_patrols:
        patrols_text = []
        for channel_id, agent_name in patrol.active_patrols.items():
            voice_client = patrol.voice_clients.get(channel_id)
            if voice_client:
                agent = AGENT_VOICE_PROFILES.get(agent_name, {})
                patrols_text.append(
                    f"{agent.get('emoji', '🤖')} **{agent.get('name', agent_name)}** in #{voice_client.channel.name}"
                )

        embed.add_field(
            name=f"Active Patrols ({len(patrol.active_patrols)})",
            value="\n".join(patrols_text) if patrols_text else "None",
            inline=False,
        )

    # Auto-join channels
    if patrol.auto_join_channels:
        embed.add_field(
            name=f"Auto-Join Channels ({len(patrol.auto_join_channels)})",
            value=", ".join([f"`{ch}`" for ch in patrol.auto_join_channels]),
            inline=False,
        )

    # Available agents
    embed.add_field(
        name="Available Agents",
        value=", ".join([f"{a['emoji']} {a['name']}" for a in AGENT_VOICE_PROFILES.values()]),
        inline=False,
    )

    await ctx.send(embed=embed)


async def setup(bot: commands.Bot):
    """Setup voice patrol commands."""
    bot.add_command(voice_join_cmd)
    bot.add_command(voice_leave_cmd)
    bot.add_command(voice_announce_cmd)
    bot.add_command(voice_auto_join_cmd)
    bot.add_command(voice_status_cmd)<|MERGE_RESOLUTION|>--- conflicted
+++ resolved
@@ -12,11 +12,8 @@
 
 import asyncio
 import logging
-<<<<<<< HEAD
 import tempfile
-=======
 from collections import defaultdict
->>>>>>> 10152c16
 from datetime import datetime
 from pathlib import Path
 from typing import Dict, Optional, Set
@@ -309,7 +306,6 @@
             text: Text to speak
             voice: Google Cloud TTS voice name
         """
-<<<<<<< HEAD
         if channel_id not in self.voice_clients:
             logger.warning(f"Cannot speak in channel {channel_id}: Not connected")
             return
@@ -372,7 +368,6 @@
             logger.error("macOS: brew install ffmpeg")
         except Exception as e:
             logger.error(f"Error speaking in channel: {e}", exc_info=True)
-=======
         # TODO: Implement TTS with Google Cloud Text-to-Speech
         # This requires:
         # 1. Google Cloud TTS API setup
@@ -381,7 +376,6 @@
         #
         # For now, we'll log the intent
         logger.info(f"🎙️ [TTS] Would speak in channel {channel_id}: {text[:50]}...")
->>>>>>> 10152c16
 
 
 # Global voice patrol instance
