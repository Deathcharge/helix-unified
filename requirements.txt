
# API Clients (for backend communication)
# Audio Processing
# Backend uses requirements-backend.txt (configured in railway.json)
# Core Framework
# Cryptography
# Dashboard & Visualization
# Data Processing
# Environment & Configuration
# Fractal & Rendering
# HTTP & API
# Helix Collective v14.5 - Frontend Requirements (Streamlit)
# Image & Visualization
# Logging
# MEGA Sync Dependency (Critical for Persistence)
# Notion Integration (if needed for frontend)
# Optional: Database
# Optional: Video generation (if needed)
# Samsara Helix Dashboard - v16.8 Dependencies
# Samsara Helix Ritual Engine - v16.8 Dependencies
# Streamlit-based consciousness monitoring dashboard
# This file is used by Streamlit Community Cloud
# Utilities
# Visualization
# Web Framework
# Z-88 Ritual Engine with modern Streamlit and audio/visual processing
# opencv-python==4.9.0.80
# sqlalchemy==2.0.25
Pillow==10.1.0
aiohttp==3.11.0
fastapi==0.115.0
httpx==0.28.0
librosa==0.10.0
matplotlib==3.8.3
mega.py
notion-client==2.5.0
numba==0.58.1
numpy==1.26.4
numpy>=1.24.0
openai
anthropic>=0.39.0  # Claude API for consciousness processing
discord.py>=2.3.2  # Discord bot for consciousness orchestration
pandas==2.2.0
pandas>=2.0.0
plotly==5.18.0
pycryptodome
pycryptodome==3.20.0
pydantic>=2.9.0  # Python 3.13 compatible
python-dotenv==1.0.1
python-json-logger==2.0.7
pyyaml==6.0.1
requests==2.31.0
requests==2.32.3
scipy==1.13.0
seaborn==0.13.1
soundfile==0.12.1
streamlit
streamlit-option-menu==0.3.12
streamlit==1.31.0
streamlit==1.40.0
toml==0.10.2
websockets==13.0  # For WebSocket connections in Live Stream and Discovery Protocol
<<<<<<< HEAD
toml
sse_starlette
=======
sse-starlette==1.6.5  # Server-Sent Events for real-time consciousness streaming
toml
>>>>>>> 34e621b7
<|MERGE_RESOLUTION|>--- conflicted
+++ resolved
@@ -60,10 +60,6 @@
 streamlit==1.40.0
 toml==0.10.2
 websockets==13.0  # For WebSocket connections in Live Stream and Discovery Protocol
-<<<<<<< HEAD
-toml
-sse_starlette
-=======
 sse-starlette==1.6.5  # Server-Sent Events for real-time consciousness streaming
 toml
->>>>>>> 34e621b7
+sse_starlette